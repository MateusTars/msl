--- conflicted
+++ resolved
@@ -14,13 +14,6 @@
  * limitations under the License.
  */
 package kancolle.userauth;
-
-<<<<<<< HEAD
-import javax.xml.bind.DatatypeConverter;
-=======
-import org.json.JSONException;
-import org.json.JSONObject;
->>>>>>> cefe1df9
 
 import com.netflix.msl.MslEncodingException;
 import com.netflix.msl.MslError;
@@ -77,17 +70,10 @@
     public OfficerAuthenticationData(final MslObject officerMo) throws MslEncodingException {
         super(KanColleUserAuthenticationScheme.OFFICER);
         try {
-<<<<<<< HEAD
             this.name = officerMo.getString(KEY_NAME);
-            this.fingerprint = DatatypeConverter.parseBase64Binary(officerMo.getString(KEY_FINGERPRINT));
+            this.fingerprint = Base64.decode(officerMo.getString(KEY_FINGERPRINT));
         } catch (final MslEncoderException e) {
             throw new MslEncodingException(MslError.MSL_PARSE_ERROR, "officer authdata " + officerMo.toString(), e);
-=======
-            this.name = officerJo.getString(KEY_NAME);
-            this.fingerprint = Base64.decode(officerJo.getString(KEY_FINGERPRINT));
-        } catch (final JSONException e) {
-            throw new MslEncodingException(MslError.JSON_PARSE_ERROR, "officer authdata " + officerJo.toString(), e);
->>>>>>> cefe1df9
         }
     }
     
@@ -109,23 +95,11 @@
      * @see com.netflix.msl.userauth.UserAuthenticationData#getAuthData(com.netflix.msl.io.MslEncoderFactory, com.netflix.msl.io.MslEncoderFormat)
      */
     @Override
-<<<<<<< HEAD
     public MslObject getAuthData(final MslEncoderFactory encoder, final MslEncoderFormat format) throws MslEncoderException {
         final MslObject mo = encoder.createObject();
         mo.put(KEY_NAME, name);
         mo.put(KEY_FINGERPRINT, fingerprint);
         return mo;
-=======
-    public JSONObject getAuthData() throws MslEncodingException {
-        try {
-            final JSONObject jo = new JSONObject();
-            jo.put(KEY_NAME, name);
-            jo.put(KEY_FINGERPRINT, Base64.encode(fingerprint));
-            return jo;
-        } catch (final JSONException e) {
-            throw new MslEncodingException(MslError.JSON_ENCODE_ERROR, this.getClass().getName(), e);
-        }
->>>>>>> cefe1df9
     }
 
     /** Officer name. */
