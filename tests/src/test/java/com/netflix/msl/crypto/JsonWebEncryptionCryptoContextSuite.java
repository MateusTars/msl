/**
 * Copyright (c) 2013-2017 Netflix, Inc.  All rights reserved.
 * 
 * Licensed under the Apache License, Version 2.0 (the "License");
 * you may not use this file except in compliance with the License.
 * You may obtain a copy of the License at
 *
 *    http://www.apache.org/licenses/LICENSE-2.0
 *
 * Unless required by applicable law or agreed to in writing, software
 * distributed under the License is distributed on an "AS IS" BASIS,
 * WITHOUT WARRANTIES OR CONDITIONS OF ANY KIND, either express or implied.
 * See the License for the specific language governing permissions and
 * limitations under the License.
 */
package com.netflix.msl.crypto;

import static org.junit.Assert.assertArrayEquals;
import static org.junit.Assert.assertFalse;
import static org.junit.Assert.assertNotNull;

import java.math.BigInteger;
import java.nio.charset.Charset;
import java.security.KeyFactory;
import java.security.KeyPair;
import java.security.KeyPairGenerator;
import java.security.NoSuchAlgorithmException;
import java.security.PrivateKey;
import java.security.PublicKey;
import java.security.Security;
import java.security.spec.InvalidKeySpecException;
import java.security.spec.KeySpec;
import java.security.spec.RSAPrivateKeySpec;
import java.security.spec.RSAPublicKeySpec;
import java.util.Arrays;
import java.util.Random;

import javax.crypto.SecretKey;
import javax.crypto.spec.SecretKeySpec;

import org.bouncycastle.jce.provider.BouncyCastleProvider;
<<<<<<< HEAD
=======
import org.json.JSONArray;
import org.json.JSONObject;
>>>>>>> 01579a39
import org.junit.AfterClass;
import org.junit.BeforeClass;
import org.junit.Rule;
import org.junit.Test;
import org.junit.runner.RunWith;
import org.junit.runners.Suite;
import org.junit.runners.Suite.SuiteClasses;

import com.netflix.msl.MslCryptoException;
import com.netflix.msl.MslEncodingException;
import com.netflix.msl.MslError;
import com.netflix.msl.crypto.JsonWebEncryptionCryptoContext.CekCryptoContext;
import com.netflix.msl.crypto.JsonWebEncryptionCryptoContext.Encryption;
import com.netflix.msl.crypto.JsonWebEncryptionCryptoContext.Format;
import com.netflix.msl.entityauth.EntityAuthenticationScheme;
<<<<<<< HEAD
import com.netflix.msl.io.MslArray;
=======
>>>>>>> 01579a39
import com.netflix.msl.io.MslEncoderException;
import com.netflix.msl.io.MslEncoderFactory;
import com.netflix.msl.io.MslEncoderFormat;
import com.netflix.msl.io.MslEncoderUtils;
import com.netflix.msl.io.MslObject;
import com.netflix.msl.test.ExpectedMslException;
import com.netflix.msl.util.Base64;
import com.netflix.msl.util.MockMslContext;
import com.netflix.msl.util.MslContext;

/**
 * JSON Web Encryption crypto context unit tests.
 * 
 * @author Wesley Miaw <wmiaw@netflix.com>
 */
@RunWith(Suite.class)
@SuiteClasses({JsonWebEncryptionCryptoContextSuite.JWE.class,
               JsonWebEncryptionCryptoContextSuite.RsaOaepCompactSerialization.class,
               JsonWebEncryptionCryptoContextSuite.RsaOaepJsonSerialization.class,
               JsonWebEncryptionCryptoContextSuite.AesKwCompactSerialization.class,
               JsonWebEncryptionCryptoContextSuite.AesKwJsonSerialization.class})
public class JsonWebEncryptionCryptoContextSuite {
    /** Encoding charset. */
    private static final Charset UTF_8 = Charset.forName("UTF-8");
    /** Encoder format. */
    private static final MslEncoderFormat ENCODER_FORMAT = MslEncoderFormat.JSON;

    /** JSON key recipients. */
    private static final String KEY_RECIPIENTS = "recipients";
    /** JSON key header. */
    private static final String KEY_HEADER = "header";
    /** JSON key encrypted key. */
    private static final String KEY_ENCRYPTED_KEY = "encrypted_key";
    /** JSON key integrity value. */
    private static final String KEY_INTEGRITY_VALUE = "integrity_value";
    /** JSON key initialization vector. */
    private static final String KEY_INITIALIZATION_VECTOR = "initialization_vector";
    /** JSON key ciphertext. */
    private static final String KEY_CIPHERTEXT = "ciphertext";
    
    /** JSON key wrap algorithm. */
    private static final String KEY_ALGORITHM = "alg";
    /** JSON key encryption algorithm. */
    private static final String KEY_ENCRYPTION = "enc";
    
    /** Compact serialization header part index. */
    private static final int HEADER_INDEX = 0;
    /** Compact serialization encrypted content encryption key part index. */
    private static final int ECEK_INDEX = 1;
    /** Compact serialization initialization vector part index. */
    private static final int IV_INDEX = 2;
    /** Compact serialization ciphertext part index. */
    private static final int CIPHERTEXT_INDEX = 3;
    /** Compact serialization authentication tag part index. */
    private static final int AUTHENTICATION_TAG_INDEX = 4;
    
    /**
     * Replace one part of the provided compact serialization with a specified
     * value.
     * 
     * @param serialization compact serialization.
     * @param part zero-based part number to replace.
     * @param value Base64-encoded replacement value.
     * @return the modified compact serialization.
     */
    private static byte[] replace(final byte[] serialization, final int part, final String value) {
        final String s = new String(serialization, UTF_8);
        final String[] parts = s.split("\\.");
        parts[part] = value;
        final StringBuilder b = new StringBuilder(parts[0]);
        for (int i = 1; i < parts.length; ++i)
            b.append("." + parts[i]);
        return b.toString().getBytes(UTF_8);
    }
    
    /**
     * Return the requested value of the provided JSON serialization.
     * 
     * @param serialization JSON serialization.
     * @param key JSON key.
     * @return the requested Base64-encoded value.
     * @throws MslEncoderException if there is an error parsing the serialization.
     */
    private static String get(final byte[] serialization, final String key) throws MslEncoderException {
<<<<<<< HEAD
        final MslObject serializationMo = encoder.parseObject(serialization);
        final MslArray recipients = serializationMo.getMslArray(KEY_RECIPIENTS);
        final MslObject recipient = recipients.getMslObject(0, encoder);
=======
        final JSONObject serializationJo = new JSONObject(new String(serialization, UTF_8));
        final JSONArray recipients = serializationJo.getJSONArray(KEY_RECIPIENTS);
        final JSONObject recipient = recipients.getJSONObject(0);
>>>>>>> 01579a39
        if (KEY_HEADER.equals(key) ||
            KEY_ENCRYPTED_KEY.equals(key) ||
            KEY_INTEGRITY_VALUE.equals(key))
        {
            return recipient.getString(key);
        }
        if (KEY_INITIALIZATION_VECTOR.equals(key) ||
            KEY_CIPHERTEXT.equals(key))
        {
            return serializationMo.getString(key);
        }
        throw new IllegalArgumentException("Unknown JSON key: " + key);
    }
    
    /**
     * Replace one part of the provided JSON serialization with a specified
     * value.
     * 
     * @param serialization JSON serialization.
     * @param key JSON key.
     * @param value replacement value.
     * @return the modified JSON serialization.
     * @throws MslEncoderException if there is an error modifying the JSON
     *         serialization.
     */
    private static byte[] replace(final byte[] serialization, final String key, final Object value) throws MslEncoderException {
<<<<<<< HEAD
        final MslObject serializationMo = encoder.parseObject(serialization);
        final MslArray recipients = serializationMo.getMslArray(KEY_RECIPIENTS);
        final MslObject recipient = recipients.getMslObject(0, encoder);
=======
        final JSONObject serializationJo = new JSONObject(new String(serialization, UTF_8));
        final JSONArray recipients = serializationJo.getJSONArray(KEY_RECIPIENTS);
        final JSONObject recipient = recipients.getJSONObject(0);
>>>>>>> 01579a39
        if (KEY_RECIPIENTS.equals(key)) {
            // Return immediately after replacing because this creates a
            // malformed serialization.
            serializationMo.put(KEY_RECIPIENTS, value);
            return serializationMo.toString().getBytes(UTF_8);
        }
        if (KEY_HEADER.equals(key) ||
            KEY_ENCRYPTED_KEY.equals(key) ||
            KEY_INTEGRITY_VALUE.equals(key))
        {
            recipient.put(key, value);
        } else if (KEY_INITIALIZATION_VECTOR.equals(key) ||
                   KEY_CIPHERTEXT.equals(key))
        {
            serializationMo.put(key, value);
        } else {
            throw new IllegalArgumentException("Unknown JSON key: " + key);
        }
        recipients.put(0, recipient);
        serializationMo.put(KEY_RECIPIENTS, recipients);
        return serializationMo.toString().getBytes(UTF_8);
    }
    
    /**
     * Remove one part of the provided JSON serialization.
     * 
     * @param serialization JSON serialization.
     * @param key JSON key.
     * @return the modified JSON serialization.
     * @throws MslEncoderException if there is an error modifying the JSON
     *         serialization.
     */
    private static byte[] remove(final byte[] serialization, final String key) throws MslEncoderException {
<<<<<<< HEAD
        final MslObject serializationJo = encoder.parseObject(serialization);
        final MslArray recipients = serializationJo.getMslArray(KEY_RECIPIENTS);
        final MslObject recipient = recipients.getMslObject(0, encoder);
=======
        final JSONObject serializationJo = new JSONObject(new String(serialization, UTF_8));
        final JSONArray recipients = serializationJo.getJSONArray(KEY_RECIPIENTS);
        final JSONObject recipient = recipients.getJSONObject(0);
>>>>>>> 01579a39
        if (KEY_RECIPIENTS.equals(key)) {
            // Return immediately after removing because this creates a
            // malformed serialization.
            serializationJo.remove(KEY_RECIPIENTS);
            return serializationJo.toString().getBytes(UTF_8);
        }
        if (KEY_HEADER.equals(key) ||
            KEY_ENCRYPTED_KEY.equals(key) ||
            KEY_INTEGRITY_VALUE.equals(key))
        {
            recipient.remove(key);
        } else if (KEY_INITIALIZATION_VECTOR.equals(key) ||
                   KEY_CIPHERTEXT.equals(key))
        {
            serializationJo.remove(key);
        } else {
            throw new IllegalArgumentException("Unknown JSON key: " + key);
        }
        recipients.put(0, recipient);
        serializationJo.put(KEY_RECIPIENTS, recipients);
        return serializationJo.toString().getBytes(UTF_8);
    }
    
    /** MSL context. */
    private static MslContext ctx;
    /** MSL encoder factory. */
    private static MslEncoderFactory encoder;
    /** Random. */
    private static Random random;
    /** Random data. */
    private static byte[] data;
    /** RSA-OAEP content encryption key crypto context. */
    private static CekCryptoContext rsaCryptoContext;
    /** AES key wrap content encryption key crypto context. */
    private static CekCryptoContext aesCryptoContext;
    
    @BeforeClass
    public static synchronized void setup() throws NoSuchAlgorithmException, MslEncodingException, MslCryptoException {
        if (random == null) {
            random = new Random();
            
            data = new byte[1024];
            random.nextBytes(data);
            
            ctx = new MockMslContext(EntityAuthenticationScheme.PSK, false);
            encoder = ctx.getMslEncoderFactory();
    
            final KeyPairGenerator keypairGenerator = KeyPairGenerator.getInstance("RSA");
            keypairGenerator.initialize(512);
            final KeyPair keypair = keypairGenerator.generateKeyPair();
            final PrivateKey privateKey = keypair.getPrivate();
            final PublicKey publicKey = keypair.getPublic();
            rsaCryptoContext = new JsonWebEncryptionCryptoContext.RsaOaepCryptoContext(privateKey, publicKey);
            
            final byte[] keydata = new byte[16];
            random.nextBytes(keydata);
            final SecretKey wrappingKey = new SecretKeySpec(keydata, JcaAlgorithm.AESKW);
            aesCryptoContext = new JsonWebEncryptionCryptoContext.AesKwCryptoContext(wrappingKey);
        }
    }
    
    @AfterClass
    public static synchronized void teardown() {
        // Teardown causes problems because the data is shared by the inner
        // classes, so don't do any cleanup.
    }

    /** RSA-OAEP compact serialization unit tests. */
    public static class RsaOaepCompactSerialization {
        /** RFC RSA-OAEP keypair modulus. */
        private static final byte[] RFC_MODULUS = {
            (byte)161, (byte)168, (byte)84, (byte)34, (byte)133, (byte)176, (byte)208, (byte)173,
            (byte)46, (byte)176, (byte)163, (byte)110, (byte)57, (byte)30, (byte)135, (byte)227,
            (byte)9, (byte)31, (byte)226, (byte)128, (byte)84, (byte)92, (byte)116, (byte)241,
            (byte)70, (byte)248, (byte)27, (byte)227, (byte)193, (byte)62, (byte)5, (byte)91,
            (byte)241, (byte)145, (byte)224, (byte)205, (byte)141, (byte)176, (byte)184, (byte)133,
            (byte)239, (byte)43, (byte)81, (byte)103, (byte)9, (byte)161, (byte)153, (byte)157,
            (byte)179, (byte)104, (byte)123, (byte)51, (byte)189, (byte)34, (byte)152, (byte)69,
            (byte)97, (byte)69, (byte)78, (byte)93, (byte)140, (byte)131, (byte)87, (byte)182,
            (byte)169, (byte)101, (byte)92, (byte)142, (byte)3, (byte)22, (byte)167, (byte)8,
            (byte)212, (byte)56, (byte)35, (byte)79, (byte)210, (byte)222, (byte)192, (byte)208,
            (byte)252, (byte)49, (byte)109, (byte)138, (byte)173, (byte)253, (byte)210, (byte)166,
            (byte)201, (byte)63, (byte)102, (byte)74, (byte)5, (byte)158, (byte)41, (byte)90,
            (byte)144, (byte)108, (byte)160, (byte)79, (byte)10, (byte)89, (byte)222, (byte)231,
            (byte)172, (byte)31, (byte)227, (byte)197, (byte)0, (byte)19, (byte)72, (byte)81,
            (byte)138, (byte)78, (byte)136, (byte)221, (byte)121, (byte)118, (byte)196, (byte)17,
            (byte)146, (byte)10, (byte)244, (byte)188, (byte)72, (byte)113, (byte)55, (byte)221,
            (byte)162, (byte)217, (byte)171, (byte)27, (byte)57, (byte)233, (byte)210, (byte)101,
            (byte)236, (byte)154, (byte)199, (byte)56, (byte)138, (byte)239, (byte)101, (byte)48,
            (byte)198, (byte)186, (byte)202, (byte)160, (byte)76, (byte)111, (byte)234, (byte)71,
            (byte)57, (byte)183, (byte)5, (byte)211, (byte)171, (byte)136, (byte)126, (byte)64,
            (byte)40, (byte)75, (byte)58, (byte)89, (byte)244, (byte)254, (byte)107, (byte)84,
            (byte)103, (byte)7, (byte)236, (byte)69, (byte)163, (byte)18, (byte)180, (byte)251,
            (byte)58, (byte)153, (byte)46, (byte)151, (byte)174, (byte)12, (byte)103, (byte)197,
            (byte)181, (byte)161, (byte)162, (byte)55, (byte)250, (byte)235, (byte)123, (byte)110,
            (byte)17, (byte)11, (byte)158, (byte)24, (byte)47, (byte)133, (byte)8, (byte)199,
            (byte)235, (byte)107, (byte)126, (byte)130, (byte)246, (byte)73, (byte)195, (byte)20,
            (byte)108, (byte)202, (byte)176, (byte)214, (byte)187, (byte)45, (byte)146, (byte)182,
            (byte)118, (byte)54, (byte)32, (byte)200, (byte)61, (byte)201, (byte)71, (byte)243,
            (byte)1, (byte)255, (byte)131, (byte)84, (byte)37, (byte)111, (byte)211, (byte)168,
            (byte)228, (byte)45, (byte)192, (byte)118, (byte)27, (byte)197, (byte)235, (byte)232,
            (byte)36, (byte)10, (byte)230, (byte)248, (byte)190, (byte)82, (byte)182, (byte)140,
            (byte)35, (byte)204, (byte)108, (byte)190, (byte)253, (byte)186, (byte)186, (byte)27 };
        /** RFC RSA-OAEP keypair exponent. */
        private static final byte[] RFC_PUBLIC_EXPONENT = { (byte)1, (byte)0, (byte)1 };
        /** RFC RSA-OAEP private exponent. */
        private static final byte[] RFC_PRIVATE_EXPONENT = {
            (byte)144, (byte)183, (byte)109, (byte)34, (byte)62, (byte)134, (byte)108, (byte)57,
            (byte)44, (byte)252, (byte)10, (byte)66, (byte)73, (byte)54, (byte)16, (byte)181,
            (byte)233, (byte)92, (byte)54, (byte)219, (byte)101, (byte)42, (byte)35, (byte)178,
            (byte)63, (byte)51, (byte)43, (byte)92, (byte)119, (byte)136, (byte)251, (byte)41,
            (byte)53, (byte)23, (byte)191, (byte)164, (byte)164, (byte)60, (byte)88, (byte)227,
            (byte)229, (byte)152, (byte)228, (byte)213, (byte)149, (byte)228, (byte)169, (byte)237,
            (byte)104, (byte)71, (byte)151, (byte)75, (byte)88, (byte)252, (byte)216, (byte)77,
            (byte)251, (byte)231, (byte)28, (byte)97, (byte)88, (byte)193, (byte)215, (byte)202,
            (byte)248, (byte)216, (byte)121, (byte)195, (byte)211, (byte)245, (byte)250, (byte)112,
            (byte)71, (byte)243, (byte)61, (byte)129, (byte)95, (byte)39, (byte)244, (byte)122,
            (byte)225, (byte)217, (byte)169, (byte)211, (byte)165, (byte)48, (byte)253, (byte)220,
            (byte)59, (byte)122, (byte)219, (byte)42, (byte)86, (byte)223, (byte)32, (byte)236,
            (byte)39, (byte)48, (byte)103, (byte)78, (byte)122, (byte)216, (byte)187, (byte)88,
            (byte)176, (byte)89, (byte)24, (byte)1, (byte)42, (byte)177, (byte)24, (byte)99,
            (byte)142, (byte)170, (byte)1, (byte)146, (byte)43, (byte)3, (byte)108, (byte)64,
            (byte)194, (byte)121, (byte)182, (byte)95, (byte)187, (byte)134, (byte)71, (byte)88,
            (byte)96, (byte)134, (byte)74, (byte)131, (byte)167, (byte)69, (byte)106, (byte)143,
            (byte)121, (byte)27, (byte)72, (byte)44, (byte)245, (byte)95, (byte)39, (byte)194,
            (byte)179, (byte)175, (byte)203, (byte)122, (byte)16, (byte)112, (byte)183, (byte)17,
            (byte)200, (byte)202, (byte)31, (byte)17, (byte)138, (byte)156, (byte)184, (byte)210,
            (byte)157, (byte)184, (byte)154, (byte)131, (byte)128, (byte)110, (byte)12, (byte)85,
            (byte)195, (byte)122, (byte)241, (byte)79, (byte)251, (byte)229, (byte)183, (byte)117,
            (byte)21, (byte)123, (byte)133, (byte)142, (byte)220, (byte)153, (byte)9, (byte)59,
            (byte)57, (byte)105, (byte)81, (byte)255, (byte)138, (byte)77, (byte)82, (byte)54,
            (byte)62, (byte)216, (byte)38, (byte)249, (byte)208, (byte)17, (byte)197, (byte)49,
            (byte)45, (byte)19, (byte)232, (byte)157, (byte)251, (byte)131, (byte)137, (byte)175,
            (byte)72, (byte)126, (byte)43, (byte)229, (byte)69, (byte)179, (byte)117, (byte)82,
            (byte)157, (byte)213, (byte)83, (byte)35, (byte)57, (byte)210, (byte)197, (byte)252,
            (byte)171, (byte)143, (byte)194, (byte)11, (byte)47, (byte)163, (byte)6, (byte)253,
            (byte)75, (byte)252, (byte)96, (byte)11, (byte)187, (byte)84, (byte)130, (byte)210,
            (byte)7, (byte)121, (byte)78, (byte)91, (byte)79, (byte)57, (byte)251, (byte)138,
            (byte)132, (byte)220, (byte)60, (byte)224, (byte)173, (byte)56, (byte)224, (byte)201 };
        
        /** RFC RSA-OAEP wrapped compact serialization. */
        private static final byte[] RFC_SERIALIZATION =
            ("eyJhbGciOiJSU0EtT0FFUCIsImVuYyI6IkEyNTZHQ00ifQ." +
            "M2XxpbORKezKSzzQL_95-GjiudRBTqn_omS8z9xgoRb7L0Jw5UsEbxmtyHn2T71m" +
            "rZLkjg4Mp8gbhYoltPkEOHvAopz25-vZ8C2e1cOaAo5WPcbSIuFcB4DjBOM3t0UA" +
            "O6JHkWLuAEYoe58lcxIQneyKdaYSLbV9cKqoUoFQpvKWYRHZbfszIyfsa18rmgTj" +
            "zrtLDTPnc09DSJE24aQ8w3i8RXEDthW9T1J6LsTH_vwHdwUgkI-tC2PNeGrnM-dN" +
            "SfzF3Y7-lwcGy0FsdXkPXytvDV7y4pZeeUiQ-0VdibIN2AjjfW60nfrPuOjepMFG" +
            "6BBBbR37pHcyzext9epOAQ." +
            "48V1_ALb6US04U3b." +
            "_e21tGGhac_peEFkLXr2dMPUZiUkrw." +
            "7V5ZDko0v_mf2PAc4JMiUg").getBytes(UTF_8);
        /** RFC RSA-OAEP plaintext. */
        private static final byte[] RFC_PLAINTEXT = 
            ("Live long and prosper.").getBytes(UTF_8);
        
        /*{
            (byte)76, (byte)105, (byte)118, (byte)101, (byte)32, (byte)108, (byte)111, (byte)110,
            (byte)103, (byte)32, (byte)97, (byte)110, (byte)100, (byte)32, (byte)112, (byte)114,
            (byte)111, (byte)115, (byte)112, (byte)101, (byte)114, (byte)46 };*/
        
        @Rule
        public ExpectedMslException thrown = ExpectedMslException.none();
        
        /** JWE crypto context. */
        private static ICryptoContext cryptoContext;
        
        @BeforeClass
        public static void setup() throws NoSuchAlgorithmException, MslEncodingException, MslCryptoException {
            JsonWebEncryptionCryptoContextSuite.setup();
            Security.addProvider(new BouncyCastleProvider());

            cryptoContext = new JsonWebEncryptionCryptoContext(ctx, rsaCryptoContext, Encryption.A128GCM, Format.JWE_CS);
        }
        
        @AfterClass
        public static void teardown() {
            cryptoContext = null;
        }
        
        @Test
        public void wrapUnwrap() throws MslCryptoException {
            final byte[] wrapped = cryptoContext.wrap(data, encoder, ENCODER_FORMAT);
            assertNotNull(wrapped);
            assertFalse(Arrays.equals(data, wrapped));
            final byte[] unwrapped = cryptoContext.unwrap(wrapped, encoder);
            assertArrayEquals(data, unwrapped);
        }
        
        @Test
        public void wrapUnwrapShort() throws MslCryptoException {
            final byte[] data = new byte[3];
            random.nextBytes(data);
            
            final byte[] wrapped = cryptoContext.wrap(data, encoder, ENCODER_FORMAT);
            assertNotNull(wrapped);
            assertFalse(Arrays.equals(data, wrapped));
            final byte[] unwrapped = cryptoContext.unwrap(wrapped, encoder);
            assertArrayEquals(data, unwrapped);
        }
        
        @Test
        public void wrapUnwrapRfc() throws InvalidKeySpecException, NoSuchAlgorithmException, MslCryptoException {
            final BigInteger modulus = new BigInteger(1, RFC_MODULUS);
            final BigInteger publicExponent = new BigInteger(1, RFC_PUBLIC_EXPONENT);
            final BigInteger privateExponent = new BigInteger(1, RFC_PRIVATE_EXPONENT);
            final KeySpec privateKeySpec = new RSAPrivateKeySpec(modulus, privateExponent);
            final KeySpec publicKeySpec = new RSAPublicKeySpec(modulus, publicExponent);
            final KeyFactory factory = KeyFactory.getInstance("RSA");
            final PrivateKey privateKey = factory.generatePrivate(privateKeySpec);
            final PublicKey publicKey = factory.generatePublic(publicKeySpec);
            
            final CekCryptoContext cekCryptoContext = new JsonWebEncryptionCryptoContext.RsaOaepCryptoContext(privateKey, publicKey);
            final ICryptoContext cryptoContext = new JsonWebEncryptionCryptoContext(ctx, cekCryptoContext, Encryption.A256GCM, Format.JWE_CS);
            final byte[] plaintext = cryptoContext.unwrap(RFC_SERIALIZATION, encoder);
            assertNotNull(plaintext);
            assertArrayEquals(RFC_PLAINTEXT, plaintext);
        }
    
        @Test
        public void invalidSerialization() throws MslCryptoException {
            thrown.expect(MslCryptoException.class);
            thrown.expectMslError(MslError.JWE_PARSE_ERROR);

            final byte[] wrapped = "x".getBytes(UTF_8);
            cryptoContext.unwrap(wrapped, encoder);
        }
    
        @Test
        public void shortSerialization() throws MslCryptoException {
            thrown.expect(MslCryptoException.class);
            thrown.expectMslError(MslError.JWE_PARSE_ERROR);

            final byte[] wrapped = cryptoContext.wrap(data, encoder, ENCODER_FORMAT);
            final String serialization = new String(wrapped, UTF_8);
            final String shortSerialization = serialization.substring(0, serialization.lastIndexOf('.'));
            final byte[] shortWrapped = shortSerialization.getBytes(UTF_8);
            
            cryptoContext.unwrap(shortWrapped, encoder);
        }
    
        @Test
        public void longSerialization() throws MslCryptoException {
            thrown.expect(MslCryptoException.class);
            thrown.expectMslError(MslError.JWE_PARSE_ERROR);

            final byte[] wrapped = cryptoContext.wrap(data, encoder, ENCODER_FORMAT);
            final byte[] longWrapped = Arrays.copyOf(wrapped, 2 * wrapped.length);
            System.arraycopy(wrapped, 0, longWrapped, wrapped.length, wrapped.length);
    
            cryptoContext.unwrap(longWrapped, encoder);
        }
    
        @Test
        public void missingHeader() throws MslCryptoException {
            thrown.expect(MslCryptoException.class);
            thrown.expectMslError(MslError.JWE_PARSE_ERROR);

            final byte[] wrapped = cryptoContext.wrap(data, encoder, ENCODER_FORMAT);
            final byte[] missingWrapped = replace(wrapped, HEADER_INDEX, "");
            
            cryptoContext.unwrap(missingWrapped, encoder);
        }
    
        @Test
        public void invalidHeader() throws MslCryptoException {
            thrown.expect(MslCryptoException.class);
            thrown.expectMslError(MslError.JWE_PARSE_ERROR);

            final byte[] wrapped = cryptoContext.wrap(data, encoder, ENCODER_FORMAT);
            final byte[] missingWrapped = replace(wrapped, HEADER_INDEX, MslEncoderUtils.b64urlEncode("x"));
            
            cryptoContext.unwrap(missingWrapped, encoder);
        }
    
        @Test
        public void missingCek() throws MslCryptoException {
            thrown.expect(MslCryptoException.class);
            thrown.expectMslError(MslError.JWE_PARSE_ERROR);

            final byte[] wrapped = cryptoContext.wrap(data, encoder, ENCODER_FORMAT);
            final byte[] missingWrapped = replace(wrapped, ECEK_INDEX, "");
            
            cryptoContext.unwrap(missingWrapped, encoder);
        }
    
        @Test
        public void invalidCek() throws MslCryptoException {
            thrown.expect(MslCryptoException.class);
            thrown.expectMslError(MslError.CIPHERTEXT_BAD_PADDING);

            final byte[] wrapped = cryptoContext.wrap(data, encoder, ENCODER_FORMAT);
            final byte[] missingWrapped = replace(wrapped, ECEK_INDEX, MslEncoderUtils.b64urlEncode("x"));
            
            cryptoContext.unwrap(missingWrapped, encoder);
        }
    
        @Test
        public void missingIv() throws MslCryptoException {
            thrown.expect(MslCryptoException.class);
            thrown.expectMslError(MslError.JWE_PARSE_ERROR);

            final byte[] wrapped = cryptoContext.wrap(data, encoder, ENCODER_FORMAT);
            final byte[] missingWrapped = replace(wrapped, IV_INDEX, "");
            
            cryptoContext.unwrap(missingWrapped, encoder);
        }
    
        @Test
        public void invalidIv() throws MslCryptoException {
            thrown.expect(MslCryptoException.class);
            thrown.expectMslError(MslError.UNWRAP_ERROR);

            final byte[] wrapped = cryptoContext.wrap(data, encoder, ENCODER_FORMAT);
            final byte[] missingWrapped = replace(wrapped, IV_INDEX, MslEncoderUtils.b64urlEncode("x"));
            
            cryptoContext.unwrap(missingWrapped, encoder);
        }
    
        @Test
        public void missingCiphertext() throws MslCryptoException {
            thrown.expect(MslCryptoException.class);
            thrown.expectMslError(MslError.JWE_PARSE_ERROR);

            final byte[] wrapped = cryptoContext.wrap(data, encoder, ENCODER_FORMAT);
            final byte[] missingWrapped = replace(wrapped, CIPHERTEXT_INDEX, "");
            
            cryptoContext.unwrap(missingWrapped, encoder);
        }
    
        @Test
        public void invalidCiphertext() throws MslCryptoException {
            thrown.expect(MslCryptoException.class);
            thrown.expectMslError(MslError.UNWRAP_ERROR);

            final byte[] wrapped = cryptoContext.wrap(data, encoder, ENCODER_FORMAT);
            final byte[] missingWrapped = replace(wrapped, CIPHERTEXT_INDEX, MslEncoderUtils.b64urlEncode("x"));
            
            cryptoContext.unwrap(missingWrapped, encoder);
        }
    
        @Test
        public void missingAuthenticationTag() throws MslCryptoException {
            thrown.expect(MslCryptoException.class);
            thrown.expectMslError(MslError.JWE_PARSE_ERROR);

            final byte[] wrapped = cryptoContext.wrap(data, encoder, ENCODER_FORMAT);
            final byte[] missingWrapped = replace(wrapped, AUTHENTICATION_TAG_INDEX, "");
            
            cryptoContext.unwrap(missingWrapped, encoder);
        }
    
        @Test
        public void invalidAuthenticationTag() throws MslCryptoException {
            thrown.expect(MslCryptoException.class);
            thrown.expectMslError(MslError.INVALID_ALGORITHM_PARAMS);

            final byte[] wrapped = cryptoContext.wrap(data, encoder, ENCODER_FORMAT);
            final byte[] missingWrapped = replace(wrapped, AUTHENTICATION_TAG_INDEX, MslEncoderUtils.b64urlEncode("x"));
            
            cryptoContext.unwrap(missingWrapped, encoder);
        }
        
        @Test
        public void wrongAuthenticationTag() throws MslCryptoException {
            thrown.expect(MslCryptoException.class);
            thrown.expectMslError(MslError.UNWRAP_ERROR);

            final byte[] at = new byte[16];
            random.nextBytes(at);
            
            final byte[] wrapped = cryptoContext.wrap(data, encoder, ENCODER_FORMAT);
            final byte[] missingWrapped = replace(wrapped, AUTHENTICATION_TAG_INDEX, MslEncoderUtils.b64urlEncode(at));
            
            cryptoContext.unwrap(missingWrapped, encoder);
        }
    
        @Test
        public void missingAlgorithm() throws MslEncoderException, MslCryptoException {
            thrown.expect(MslCryptoException.class);
            thrown.expectMslError(MslError.JWE_PARSE_ERROR);

            final byte[] wrapped = cryptoContext.wrap(data, encoder, ENCODER_FORMAT);
            final String wrappedB64 = new String(wrapped, UTF_8);
            final String headerB64 = wrappedB64.substring(0, wrappedB64.indexOf('.'));
<<<<<<< HEAD
            final MslObject header = encoder.parseObject(Base64.decode(headerB64));
=======
            final MslObject header = encoder.parseObject(MslEncoderUtils.b64urlDecode(headerB64));
>>>>>>> 01579a39
            assertNotNull(header.remove(KEY_ALGORITHM));
            final byte[] missingWrapped = replace(wrapped, HEADER_INDEX, MslEncoderUtils.b64urlEncode(encoder.encodeObject(header, MslEncoderFormat.JSON)));
            
            cryptoContext.unwrap(missingWrapped, encoder);
        }
    
        @Test
        public void invalidAlgorithm() throws MslCryptoException, MslEncoderException {
            thrown.expect(MslCryptoException.class);
            thrown.expectMslError(MslError.JWE_PARSE_ERROR);

            final byte[] wrapped = cryptoContext.wrap(data, encoder, ENCODER_FORMAT);
            final String wrappedB64 = new String(wrapped, UTF_8);
            final String headerB64 = wrappedB64.substring(0, wrappedB64.indexOf('.'));
<<<<<<< HEAD
            final MslObject header = encoder.parseObject(Base64.decode(headerB64));
=======
            final MslObject header = encoder.parseObject(MslEncoderUtils.b64urlDecode(headerB64));
>>>>>>> 01579a39
            header.put(KEY_ALGORITHM, "x");
            final byte[] missingWrapped = replace(wrapped, HEADER_INDEX, MslEncoderUtils.b64urlEncode(encoder.encodeObject(header, MslEncoderFormat.JSON)));
            
            cryptoContext.unwrap(missingWrapped, encoder);
        }
    
        @Test
        public void missingEncryption() throws MslCryptoException, MslEncoderException {
            thrown.expect(MslCryptoException.class);
            thrown.expectMslError(MslError.JWE_PARSE_ERROR);

            final byte[] wrapped = cryptoContext.wrap(data, encoder, ENCODER_FORMAT);
            final String wrappedB64 = new String(wrapped, UTF_8);
            final String headerB64 = wrappedB64.substring(0, wrappedB64.indexOf('.'));
<<<<<<< HEAD
            final MslObject header = encoder.parseObject(Base64.decode(headerB64));
=======
            final MslObject header = encoder.parseObject(MslEncoderUtils.b64urlDecode(headerB64));
>>>>>>> 01579a39
            assertNotNull(header.remove(KEY_ENCRYPTION));
            final byte[] missingWrapped = replace(wrapped, HEADER_INDEX, MslEncoderUtils.b64urlEncode(encoder.encodeObject(header, MslEncoderFormat.JSON)));
            
            cryptoContext.unwrap(missingWrapped, encoder);
        }
    
        @Test
        public void invalidEncryption() throws MslCryptoException, MslEncoderException {
            thrown.expect(MslCryptoException.class);
            thrown.expectMslError(MslError.JWE_PARSE_ERROR);

            final byte[] wrapped = cryptoContext.wrap(data, encoder, ENCODER_FORMAT);
            final String wrappedB64 = new String(wrapped, UTF_8);
            final String headerB64 = wrappedB64.substring(0, wrappedB64.indexOf('.'));
<<<<<<< HEAD
            final MslObject header = encoder.parseObject(Base64.decode(headerB64));
=======
            final MslObject header = encoder.parseObject(MslEncoderUtils.b64urlDecode(headerB64));
>>>>>>> 01579a39
            header.put(KEY_ENCRYPTION, "x");
            final byte[] missingWrapped = replace(wrapped, HEADER_INDEX, MslEncoderUtils.b64urlEncode(encoder.encodeObject(header, MslEncoderFormat.JSON)));
            
            cryptoContext.unwrap(missingWrapped, encoder);
        }
    
        @Test
        public void badCek() throws MslCryptoException {
            thrown.expect(MslCryptoException.class);

            final byte[] wrapped = cryptoContext.wrap(data, encoder, ENCODER_FORMAT);
            final byte[] ecek = new byte[137];
            random.nextBytes(ecek);
            final byte[] badWrapped = replace(wrapped, ECEK_INDEX, MslEncoderUtils.b64urlEncode(ecek));
            
            cryptoContext.unwrap(badWrapped, encoder);
        }
    
        @Test
        public void badIv() throws MslCryptoException {
            thrown.expect(MslCryptoException.class);
            thrown.expectMslError(MslError.UNWRAP_ERROR);

            final byte[] wrapped = cryptoContext.wrap(data, encoder, ENCODER_FORMAT);
            final byte[] iv = new byte[31];
            random.nextBytes(iv);
            final byte[] badWrapped = replace(wrapped, IV_INDEX, MslEncoderUtils.b64urlEncode(iv));
            
            cryptoContext.unwrap(badWrapped, encoder);
        }
    
        @Test
        public void wrongCek() throws MslCryptoException {
            thrown.expect(MslCryptoException.class);
            thrown.expectMslError(MslError.UNWRAP_ERROR);

            final byte[] wrapped = cryptoContext.wrap(data, encoder, ENCODER_FORMAT);
            
            final byte[] cek = new byte[16];
            random.nextBytes(cek);
            final byte[] ecek = rsaCryptoContext.encrypt(cek, encoder, ENCODER_FORMAT);
            
            final byte[] wrongWrapped = replace(wrapped, ECEK_INDEX, MslEncoderUtils.b64urlEncode(ecek));
            
            cryptoContext.unwrap(wrongWrapped, encoder);
        }
    
        @Test
        public void wrongIv() throws MslCryptoException {
            thrown.expect(MslCryptoException.class);
            thrown.expectMslError(MslError.UNWRAP_ERROR);

            final byte[] wrapped = cryptoContext.wrap(data, encoder, ENCODER_FORMAT);
            final byte[] iv = new byte[16];
            random.nextBytes(iv);
            final byte[] wrongWrapped = replace(wrapped, IV_INDEX, MslEncoderUtils.b64urlEncode(iv));
            
            cryptoContext.unwrap(wrongWrapped, encoder);
        }
    }
    
    /** RSA-OAEP JSON serialization unit tests. */
    public static class RsaOaepJsonSerialization {
        @Rule
        public ExpectedMslException thrown = ExpectedMslException.none();
        
        /** JWE crypto context. */
        private static ICryptoContext cryptoContext;
        
        @BeforeClass
        public static void setup() throws NoSuchAlgorithmException, MslEncodingException, MslCryptoException {
            JsonWebEncryptionCryptoContextSuite.setup();
            Security.addProvider(new BouncyCastleProvider());

            cryptoContext = new JsonWebEncryptionCryptoContext(ctx, rsaCryptoContext, Encryption.A128GCM, Format.JWE_JS);
        }
        
        @AfterClass
        public static void teardown() {
            cryptoContext = null;
        }
        
        @Test
        public void wrapUnwrap() throws MslCryptoException {
            final byte[] wrapped = cryptoContext.wrap(data, encoder, ENCODER_FORMAT);
            assertNotNull(wrapped);
            assertFalse(Arrays.equals(data, wrapped));
            final byte[] unwrapped = cryptoContext.unwrap(wrapped, encoder);
            assertArrayEquals(data, unwrapped);
        }
        
        @Test
        public void wrapUnwrapShort() throws MslCryptoException {
            final byte[] data = new byte[3];
            random.nextBytes(data);
            
            final byte[] wrapped = cryptoContext.wrap(data, encoder, ENCODER_FORMAT);
            assertNotNull(wrapped);
            assertFalse(Arrays.equals(data, wrapped));
            final byte[] unwrapped = cryptoContext.unwrap(wrapped, encoder);
            assertArrayEquals(data, unwrapped);
        }
    
        @Test
        public void invalidSerialization() throws MslCryptoException {
            thrown.expect(MslCryptoException.class);
            thrown.expectMslError(MslError.JWE_PARSE_ERROR);

            final byte[] wrapped = "x".getBytes(UTF_8);
            cryptoContext.unwrap(wrapped, encoder);
        }
        
        @Test
        public void missingRecipients() throws MslCryptoException, MslEncoderException {
            thrown.expect(MslCryptoException.class);
            thrown.expectMslError(MslError.JWE_PARSE_ERROR);

            final byte[] wrapped = cryptoContext.wrap(data, encoder, ENCODER_FORMAT);
            final byte[] missingWrapped = remove(wrapped, KEY_RECIPIENTS);
            
            cryptoContext.unwrap(missingWrapped, encoder);
        }
        
        @Test
        public void invalidRecipients() throws MslCryptoException, MslEncoderException {
            thrown.expect(MslCryptoException.class);
            thrown.expectMslError(MslError.JWE_PARSE_ERROR);

            final byte[] wrapped = cryptoContext.wrap(data, encoder, ENCODER_FORMAT);
            final byte[] missingWrapped = replace(wrapped, KEY_RECIPIENTS, "x");
            
            cryptoContext.unwrap(missingWrapped, encoder);
        }

        @Test
        public void missingRecipient() throws MslCryptoException, MslEncoderException {
            thrown.expect(MslCryptoException.class);
            thrown.expectMslError(MslError.JWE_PARSE_ERROR);

            final byte[] wrapped = cryptoContext.wrap(data, encoder, ENCODER_FORMAT);
            final byte[] missingWrapped = replace(wrapped, KEY_RECIPIENTS, encoder.createArray());
            
            cryptoContext.unwrap(missingWrapped, encoder);
        }
        
        @Test
        public void invalidRecipient() throws MslEncoderException, MslCryptoException {
            thrown.expect(MslCryptoException.class);
            thrown.expectMslError(MslError.JWE_PARSE_ERROR);

            final byte[] wrapped = cryptoContext.wrap(data, encoder, ENCODER_FORMAT);
            final MslArray value = new MslArray(Arrays.asList("x"));
            final byte[] missingWrapped = replace(wrapped, KEY_RECIPIENTS, value);
            
            cryptoContext.unwrap(missingWrapped, encoder);
        }
    
        @Test
        public void missingHeader() throws MslCryptoException, MslEncoderException {
            thrown.expect(MslCryptoException.class);
            thrown.expectMslError(MslError.JWE_PARSE_ERROR);

            final byte[] wrapped = cryptoContext.wrap(data, encoder, ENCODER_FORMAT);
            final byte[] missingWrapped = remove(wrapped, KEY_HEADER);
            
            cryptoContext.unwrap(missingWrapped, encoder);
        }
    
        @Test
        public void invalidHeader() throws MslCryptoException, MslEncoderException {
            thrown.expect(MslCryptoException.class);
            thrown.expectMslError(MslError.JWE_PARSE_ERROR);

            final byte[] wrapped = cryptoContext.wrap(data, encoder, ENCODER_FORMAT);
            final byte[] missingWrapped = replace(wrapped, KEY_HEADER, MslEncoderUtils.b64urlEncode("x"));
            
            cryptoContext.unwrap(missingWrapped, encoder);
        }
    
        @Test
        public void missingCek() throws MslCryptoException, MslEncoderException {
            thrown.expect(MslCryptoException.class);
            thrown.expectMslError(MslError.JWE_PARSE_ERROR);

            final byte[] wrapped = cryptoContext.wrap(data, encoder, ENCODER_FORMAT);
            final byte[] missingWrapped = remove(wrapped, KEY_ENCRYPTED_KEY);
            
            cryptoContext.unwrap(missingWrapped, encoder);
        }
    
        @Test
        public void invalidCek() throws MslCryptoException, MslEncoderException {
            thrown.expect(MslCryptoException.class);
            thrown.expectMslError(MslError.CIPHERTEXT_BAD_PADDING);

            final byte[] wrapped = cryptoContext.wrap(data, encoder, ENCODER_FORMAT);
            final byte[] missingWrapped = replace(wrapped, KEY_ENCRYPTED_KEY, MslEncoderUtils.b64urlEncode("x"));
            
            cryptoContext.unwrap(missingWrapped, encoder);
        }
    
        @Test
        public void missingIv() throws MslCryptoException, MslEncoderException {
            thrown.expect(MslCryptoException.class);
            thrown.expectMslError(MslError.JWE_PARSE_ERROR);

            final byte[] wrapped = cryptoContext.wrap(data, encoder, ENCODER_FORMAT);
            final byte[] missingWrapped = remove(wrapped, KEY_INITIALIZATION_VECTOR);
            
            cryptoContext.unwrap(missingWrapped, encoder);
        }
    
        @Test
        public void invalidIv() throws MslCryptoException, MslEncoderException {
            thrown.expect(MslCryptoException.class);
            thrown.expectMslError(MslError.UNWRAP_ERROR);

            final byte[] wrapped = cryptoContext.wrap(data, encoder, ENCODER_FORMAT);
            final byte[] missingWrapped = replace(wrapped, KEY_INITIALIZATION_VECTOR, MslEncoderUtils.b64urlEncode("x"));
            
            cryptoContext.unwrap(missingWrapped, encoder);
        }
    
        @Test
        public void missingCiphertext() throws MslCryptoException, MslEncoderException {
            thrown.expect(MslCryptoException.class);
            thrown.expectMslError(MslError.JWE_PARSE_ERROR);

            final byte[] wrapped = cryptoContext.wrap(data, encoder, ENCODER_FORMAT);
            final byte[] missingWrapped = remove(wrapped, KEY_CIPHERTEXT);
            
            cryptoContext.unwrap(missingWrapped, encoder);
        }
    
        @Test
        public void invalidCiphertext() throws MslCryptoException, MslEncoderException {
            thrown.expect(MslCryptoException.class);
            thrown.expectMslError(MslError.UNWRAP_ERROR);

            final byte[] wrapped = cryptoContext.wrap(data, encoder, ENCODER_FORMAT);
            final byte[] missingWrapped = replace(wrapped, KEY_CIPHERTEXT, MslEncoderUtils.b64urlEncode("x"));
            
            cryptoContext.unwrap(missingWrapped, encoder);
        }
    
        @Test
        public void missingAuthenticationTag() throws MslCryptoException, MslEncoderException {
            thrown.expect(MslCryptoException.class);
            thrown.expectMslError(MslError.JWE_PARSE_ERROR);

            final byte[] wrapped = cryptoContext.wrap(data, encoder, ENCODER_FORMAT);
            final byte[] missingWrapped = remove(wrapped, KEY_INTEGRITY_VALUE);
            
            cryptoContext.unwrap(missingWrapped, encoder);
        }
    
        @Test
        public void invalidAuthenticationTag() throws MslCryptoException, MslEncoderException {
            thrown.expect(MslCryptoException.class);
            thrown.expectMslError(MslError.INVALID_ALGORITHM_PARAMS);

            final byte[] wrapped = cryptoContext.wrap(data, encoder, ENCODER_FORMAT);
            final byte[] missingWrapped = replace(wrapped, KEY_INTEGRITY_VALUE, MslEncoderUtils.b64urlEncode("x"));
            
            cryptoContext.unwrap(missingWrapped, encoder);
        }
        
        @Test
        public void wrongAuthenticationTag() throws MslCryptoException, MslEncoderException {
            thrown.expect(MslCryptoException.class);
            thrown.expectMslError(MslError.UNWRAP_ERROR);

            final byte[] at = new byte[16];
            random.nextBytes(at);
            
            final byte[] wrapped = cryptoContext.wrap(data, encoder, ENCODER_FORMAT);
            final byte[] missingWrapped = replace(wrapped, KEY_INTEGRITY_VALUE, MslEncoderUtils.b64urlEncode(at));
            
            cryptoContext.unwrap(missingWrapped, encoder);
        }
    
        @Test
        public void missingAlgorithm() throws MslEncoderException, MslCryptoException {
            thrown.expect(MslCryptoException.class);
            thrown.expectMslError(MslError.JWE_PARSE_ERROR);

            final byte[] wrapped = cryptoContext.wrap(data, encoder, ENCODER_FORMAT);
            final String headerB64 = get(wrapped, KEY_HEADER);
<<<<<<< HEAD
            final MslObject header = encoder.parseObject(Base64.decode(headerB64));
=======
            final MslObject header = encoder.parseObject(MslEncoderUtils.b64urlDecode(headerB64));
>>>>>>> 01579a39
            assertNotNull(header.remove(KEY_ALGORITHM));
            final byte[] missingWrapped = replace(wrapped, KEY_HEADER, MslEncoderUtils.b64urlEncode(encoder.encodeObject(header, MslEncoderFormat.JSON)));
            
            cryptoContext.unwrap(missingWrapped, encoder);
        }
    
        @Test
        public void invalidAlgorithm() throws MslCryptoException, MslEncoderException {
            thrown.expect(MslCryptoException.class);
            thrown.expectMslError(MslError.JWE_PARSE_ERROR);

            final byte[] wrapped = cryptoContext.wrap(data, encoder, ENCODER_FORMAT);
            final String headerB64 = get(wrapped, KEY_HEADER);
<<<<<<< HEAD
            final MslObject header = encoder.parseObject(Base64.decode(headerB64));
=======
            final MslObject header = encoder.parseObject(MslEncoderUtils.b64urlDecode(headerB64));
>>>>>>> 01579a39
            header.put(KEY_ALGORITHM, "x");
            final byte[] missingWrapped = replace(wrapped, KEY_HEADER, MslEncoderUtils.b64urlEncode(encoder.encodeObject(header, MslEncoderFormat.JSON)));
            
            cryptoContext.unwrap(missingWrapped, encoder);
        }
    
        @Test
        public void missingEncryption() throws MslCryptoException, MslEncoderException {
            thrown.expect(MslCryptoException.class);
            thrown.expectMslError(MslError.JWE_PARSE_ERROR);

            final byte[] wrapped = cryptoContext.wrap(data, encoder, ENCODER_FORMAT);
            final String headerB64 = get(wrapped, KEY_HEADER);
<<<<<<< HEAD
            final MslObject header = encoder.parseObject(Base64.decode(headerB64));
=======
            final MslObject header = encoder.parseObject(MslEncoderUtils.b64urlDecode(headerB64));
>>>>>>> 01579a39
            assertNotNull(header.remove(KEY_ENCRYPTION));
            final byte[] missingWrapped = replace(wrapped, KEY_HEADER, MslEncoderUtils.b64urlEncode(encoder.encodeObject(header, MslEncoderFormat.JSON)));
            
            cryptoContext.unwrap(missingWrapped, encoder);
        }
    
        @Test
        public void invalidEncryption() throws MslCryptoException, MslEncoderException {
            thrown.expect(MslCryptoException.class);
            thrown.expectMslError(MslError.JWE_PARSE_ERROR);

            final byte[] wrapped = cryptoContext.wrap(data, encoder, ENCODER_FORMAT);
            final String headerB64 = get(wrapped, KEY_HEADER);
<<<<<<< HEAD
            final MslObject header = encoder.parseObject(Base64.decode(headerB64));
=======
            final MslObject header = encoder.parseObject(MslEncoderUtils.b64urlDecode(headerB64));
>>>>>>> 01579a39
            header.put(KEY_ENCRYPTION, "x");
            final byte[] missingWrapped = replace(wrapped, KEY_HEADER, MslEncoderUtils.b64urlEncode(encoder.encodeObject(header, MslEncoderFormat.JSON)));
            
            cryptoContext.unwrap(missingWrapped, encoder);
        }
    
        @Test
        public void badCek() throws MslCryptoException, MslEncoderException {
            thrown.expect(MslCryptoException.class);

            final byte[] wrapped = cryptoContext.wrap(data, encoder, ENCODER_FORMAT);
            final byte[] ecek = new byte[137];
            random.nextBytes(ecek);
            final byte[] badWrapped = replace(wrapped, KEY_ENCRYPTED_KEY, MslEncoderUtils.b64urlEncode(ecek));
            
            cryptoContext.unwrap(badWrapped, encoder);
        }
    
        @Test
        public void badIv() throws MslCryptoException, MslEncoderException {
            thrown.expect(MslCryptoException.class);
            thrown.expectMslError(MslError.UNWRAP_ERROR);

            final byte[] wrapped = cryptoContext.wrap(data, encoder, ENCODER_FORMAT);
            final byte[] iv = new byte[31];
            random.nextBytes(iv);
            final byte[] badWrapped = replace(wrapped, KEY_INITIALIZATION_VECTOR, MslEncoderUtils.b64urlEncode(iv));
            
            cryptoContext.unwrap(badWrapped, encoder);
        }
    
        @Test
        public void wrongCek() throws MslCryptoException, MslEncoderException {
            thrown.expect(MslCryptoException.class);
            thrown.expectMslError(MslError.UNWRAP_ERROR);

            final byte[] wrapped = cryptoContext.wrap(data, encoder, ENCODER_FORMAT);
            
            final byte[] cek = new byte[16];
            random.nextBytes(cek);
            final byte[] ecek = rsaCryptoContext.encrypt(cek, encoder, ENCODER_FORMAT);
            
            final byte[] wrongWrapped = replace(wrapped, KEY_ENCRYPTED_KEY, MslEncoderUtils.b64urlEncode(ecek));
            
            cryptoContext.unwrap(wrongWrapped, encoder);
        }
    
        @Test
        public void wrongIv() throws MslCryptoException, MslEncoderException {
            thrown.expect(MslCryptoException.class);
            thrown.expectMslError(MslError.UNWRAP_ERROR);

            final byte[] wrapped = cryptoContext.wrap(data, encoder, ENCODER_FORMAT);
            final byte[] iv = new byte[16];
            random.nextBytes(iv);
            final byte[] wrongWrapped = replace(wrapped, KEY_INITIALIZATION_VECTOR, MslEncoderUtils.b64urlEncode(iv));
            
            cryptoContext.unwrap(wrongWrapped, encoder);
        }
    }
    
    /** AES key wrap compact serialization unit tests. */
    public static class AesKwCompactSerialization {
        /** RFC AES key wrap symmetric key. */
        private static final byte[] RFC_KEY = {
            (byte)25, (byte)172, (byte)32, (byte)130, (byte)225, (byte)114, (byte)26, (byte)181,
            (byte)138, (byte)106, (byte)254, (byte)192, (byte)95, (byte)133, (byte)74, (byte)82 };
        
        /** RFC AES key wrap wrapped compact serialization. */
        private static final byte[] RFC_SERIALIZATION =
            ("eyJhbGciOiJBMTI4S1ciLCJlbmMiOiJBMTI4R0NNIn0." +
            "pP_7AUDIQcgixVGPK9PwJr-htXV3RCxQ." +
            "_dxQGaaYsqhhY0NZ." +
            "4wxZhLkQ-F2RVzWCX3M-aIpgbUd806VnymMVwQTiVOX-apDxJ1aUhKBoWOjkbVUH" +
            "VlCGaqYYXMfSvJm72kXj." +
            "miNQayWUUQZnBDzOq6VxQw").getBytes(UTF_8);
        /** RFC AES key wrap plaintext. */
        private static final byte[] RFC_PLAINTEXT = 
            ("The true sign of intelligence is not knowledge but imagination.").getBytes(UTF_8);
        
        @Rule
        public ExpectedMslException thrown = ExpectedMslException.none();

        /** JWE crypto context. */
        private static ICryptoContext cryptoContext;
        
        @BeforeClass
        public static void setup() throws NoSuchAlgorithmException, MslEncodingException, MslCryptoException {
            JsonWebEncryptionCryptoContextSuite.setup();
            Security.addProvider(new BouncyCastleProvider());

            cryptoContext = new JsonWebEncryptionCryptoContext(ctx, aesCryptoContext, Encryption.A256GCM, Format.JWE_CS);
        }
        
        @AfterClass
        public static void teardown() {
            cryptoContext = null;
        }
        
        @Test
        public void wrapUnwrap() throws MslCryptoException {
            final byte[] wrapped = cryptoContext.wrap(data, encoder, ENCODER_FORMAT);
            assertNotNull(wrapped);
            assertFalse(Arrays.equals(data, wrapped));
            final byte[] unwrapped = cryptoContext.unwrap(wrapped, encoder);
            assertArrayEquals(data, unwrapped);
        }
        
        @Test
        public void wrapUnwrapShort() throws MslCryptoException {
            final byte[] data = new byte[3];
            random.nextBytes(data);
            
            final byte[] wrapped = cryptoContext.wrap(data, encoder, ENCODER_FORMAT);
            assertNotNull(wrapped);
            assertFalse(Arrays.equals(data, wrapped));
            final byte[] unwrapped = cryptoContext.unwrap(wrapped, encoder);
            assertArrayEquals(data, unwrapped);
        }
        
        @Test
        public void wrapUnwrapRfc() throws InvalidKeySpecException, NoSuchAlgorithmException, MslCryptoException {
            final SecretKey key = new SecretKeySpec(RFC_KEY, JcaAlgorithm.AESKW);
            final CekCryptoContext cekCryptoContext = new JsonWebEncryptionCryptoContext.AesKwCryptoContext(key);
            final ICryptoContext cryptoContext = new JsonWebEncryptionCryptoContext(ctx, cekCryptoContext, Encryption.A128GCM, Format.JWE_CS);
            
            final byte[] plaintext = cryptoContext.unwrap(RFC_SERIALIZATION, encoder);
            assertNotNull(plaintext);
            assertArrayEquals(RFC_PLAINTEXT, plaintext);
        }
    
        @Test
        public void invalidSerialization() throws MslCryptoException {
            thrown.expect(MslCryptoException.class);
            thrown.expectMslError(MslError.JWE_PARSE_ERROR);

            final byte[] wrapped = "x".getBytes(UTF_8);
            cryptoContext.unwrap(wrapped, encoder);
        }
    
        @Test
        public void shortSerialization() throws MslCryptoException {
            thrown.expect(MslCryptoException.class);
            thrown.expectMslError(MslError.JWE_PARSE_ERROR);

            final byte[] wrapped = cryptoContext.wrap(data, encoder, ENCODER_FORMAT);
            final String serialization = new String(wrapped, UTF_8);
            final String shortSerialization = serialization.substring(0, serialization.lastIndexOf('.'));
            final byte[] shortWrapped = shortSerialization.getBytes(UTF_8);
            
            cryptoContext.unwrap(shortWrapped, encoder);
        }
    
        @Test
        public void longSerialization() throws MslCryptoException {
            thrown.expect(MslCryptoException.class);
            thrown.expectMslError(MslError.JWE_PARSE_ERROR);

            final byte[] wrapped = cryptoContext.wrap(data, encoder, ENCODER_FORMAT);
            final byte[] longWrapped = Arrays.copyOf(wrapped, 2 * wrapped.length);
            System.arraycopy(wrapped, 0, longWrapped, wrapped.length, wrapped.length);
    
            cryptoContext.unwrap(longWrapped, encoder);
        }
    
        @Test
        public void missingHeader() throws MslCryptoException {
            thrown.expect(MslCryptoException.class);
            thrown.expectMslError(MslError.JWE_PARSE_ERROR);

            final byte[] wrapped = cryptoContext.wrap(data, encoder, ENCODER_FORMAT);
            final byte[] missingWrapped = replace(wrapped, HEADER_INDEX, "");
            
            cryptoContext.unwrap(missingWrapped, encoder);
        }
    
        @Test
        public void invalidHeader() throws MslCryptoException {
            thrown.expect(MslCryptoException.class);
            thrown.expectMslError(MslError.JWE_PARSE_ERROR);

            final byte[] wrapped = cryptoContext.wrap(data, encoder, ENCODER_FORMAT);
            final byte[] missingWrapped = replace(wrapped, HEADER_INDEX, MslEncoderUtils.b64urlEncode("x"));
            
            cryptoContext.unwrap(missingWrapped, encoder);
        }
    
        @Test
        public void missingCek() throws MslCryptoException {
            thrown.expect(MslCryptoException.class);
            thrown.expectMslError(MslError.JWE_PARSE_ERROR);

            final byte[] wrapped = cryptoContext.wrap(data, encoder, ENCODER_FORMAT);
            final byte[] missingWrapped = replace(wrapped, ECEK_INDEX, "");
            
            cryptoContext.unwrap(missingWrapped, encoder);
        }
    
        @Test
        public void invalidCek() throws MslCryptoException {
            thrown.expect(MslCryptoException.class);
            thrown.expectMslError(MslError.INVALID_SYMMETRIC_KEY);

            final byte[] wrapped = cryptoContext.wrap(data, encoder, ENCODER_FORMAT);
            final byte[] missingWrapped = replace(wrapped, ECEK_INDEX, MslEncoderUtils.b64urlEncode("x"));
            
            cryptoContext.unwrap(missingWrapped, encoder);
        }
    
        @Test
        public void missingIv() throws MslCryptoException {
            thrown.expect(MslCryptoException.class);
            thrown.expectMslError(MslError.JWE_PARSE_ERROR);

            final byte[] wrapped = cryptoContext.wrap(data, encoder, ENCODER_FORMAT);
            final byte[] missingWrapped = replace(wrapped, IV_INDEX, "");
            
            cryptoContext.unwrap(missingWrapped, encoder);
        }
    
        @Test
        public void invalidIv() throws MslCryptoException {
            thrown.expect(MslCryptoException.class);
            thrown.expectMslError(MslError.UNWRAP_ERROR);

            final byte[] wrapped = cryptoContext.wrap(data, encoder, ENCODER_FORMAT);
            final byte[] missingWrapped = replace(wrapped, IV_INDEX, MslEncoderUtils.b64urlEncode("x"));
            
            cryptoContext.unwrap(missingWrapped, encoder);
        }
    
        @Test
        public void missingCiphertext() throws MslCryptoException {
            thrown.expect(MslCryptoException.class);
            thrown.expectMslError(MslError.JWE_PARSE_ERROR);

            final byte[] wrapped = cryptoContext.wrap(data, encoder, ENCODER_FORMAT);
            final byte[] missingWrapped = replace(wrapped, CIPHERTEXT_INDEX, "");
            
            cryptoContext.unwrap(missingWrapped, encoder);
        }
    
        @Test
        public void invalidCiphertext() throws MslCryptoException {
            thrown.expect(MslCryptoException.class);
            thrown.expectMslError(MslError.UNWRAP_ERROR);

            final byte[] wrapped = cryptoContext.wrap(data, encoder, ENCODER_FORMAT);
            final byte[] missingWrapped = replace(wrapped, CIPHERTEXT_INDEX, MslEncoderUtils.b64urlEncode("x"));
            
            cryptoContext.unwrap(missingWrapped, encoder);
        }
    
        @Test
        public void missingAuthenticationTag() throws MslCryptoException {
            thrown.expect(MslCryptoException.class);
            thrown.expectMslError(MslError.JWE_PARSE_ERROR);

            final byte[] wrapped = cryptoContext.wrap(data, encoder, ENCODER_FORMAT);
            final byte[] missingWrapped = replace(wrapped, AUTHENTICATION_TAG_INDEX, "");
            
            cryptoContext.unwrap(missingWrapped, encoder);
        }
    
        @Test
        public void invalidAuthenticationTag() throws MslCryptoException {
            thrown.expect(MslCryptoException.class);
            thrown.expectMslError(MslError.INVALID_ALGORITHM_PARAMS);

            final byte[] wrapped = cryptoContext.wrap(data, encoder, ENCODER_FORMAT);
            final byte[] missingWrapped = replace(wrapped, AUTHENTICATION_TAG_INDEX, MslEncoderUtils.b64urlEncode("x"));
            
            cryptoContext.unwrap(missingWrapped, encoder);
        }
        
        @Test
        public void wrongAuthenticationTag() throws MslCryptoException {
            thrown.expect(MslCryptoException.class);
            thrown.expectMslError(MslError.UNWRAP_ERROR);

            final byte[] at = new byte[16];
            random.nextBytes(at);
            
            final byte[] wrapped = cryptoContext.wrap(data, encoder, ENCODER_FORMAT);
            final byte[] missingWrapped = replace(wrapped, AUTHENTICATION_TAG_INDEX, MslEncoderUtils.b64urlEncode(at));
            
            cryptoContext.unwrap(missingWrapped, encoder);
        }
    
        @Test
        public void missingAlgorithm() throws MslEncoderException, MslCryptoException {
            thrown.expect(MslCryptoException.class);
            thrown.expectMslError(MslError.JWE_PARSE_ERROR);

            final byte[] wrapped = cryptoContext.wrap(data, encoder, ENCODER_FORMAT);
            final String wrappedB64 = new String(wrapped, UTF_8);
            final String headerB64 = wrappedB64.substring(0, wrappedB64.indexOf('.'));
<<<<<<< HEAD
            final MslObject header = encoder.parseObject(Base64.decode(headerB64));
=======
            final MslObject header = encoder.parseObject(MslEncoderUtils.b64urlDecode(headerB64));
>>>>>>> 01579a39
            assertNotNull(header.remove(KEY_ALGORITHM));
            final byte[] missingWrapped = replace(wrapped, HEADER_INDEX, MslEncoderUtils.b64urlEncode(encoder.encodeObject(header, MslEncoderFormat.JSON)));
            
            cryptoContext.unwrap(missingWrapped, encoder);
        }
    
        @Test
        public void invalidAlgorithm() throws MslCryptoException, MslEncoderException {
            thrown.expect(MslCryptoException.class);
            thrown.expectMslError(MslError.JWE_PARSE_ERROR);

            final byte[] wrapped = cryptoContext.wrap(data, encoder, ENCODER_FORMAT);
            final String wrappedB64 = new String(wrapped, UTF_8);
            final String headerB64 = wrappedB64.substring(0, wrappedB64.indexOf('.'));
<<<<<<< HEAD
            final MslObject header = encoder.parseObject(Base64.decode(headerB64));
=======
            final MslObject header = encoder.parseObject(MslEncoderUtils.b64urlDecode(headerB64));
>>>>>>> 01579a39
            header.put(KEY_ALGORITHM, "x");
            final byte[] missingWrapped = replace(wrapped, HEADER_INDEX, MslEncoderUtils.b64urlEncode(encoder.encodeObject(header, MslEncoderFormat.JSON)));
            
            cryptoContext.unwrap(missingWrapped, encoder);
        }
    
        @Test
        public void missingEncryption() throws MslCryptoException, MslEncoderException {
            thrown.expect(MslCryptoException.class);
            thrown.expectMslError(MslError.JWE_PARSE_ERROR);

            final byte[] wrapped = cryptoContext.wrap(data, encoder, ENCODER_FORMAT);
            final String wrappedB64 = new String(wrapped, UTF_8);
            final String headerB64 = wrappedB64.substring(0, wrappedB64.indexOf('.'));
<<<<<<< HEAD
            final MslObject header = encoder.parseObject(Base64.decode(headerB64));
=======
            final MslObject header = encoder.parseObject(MslEncoderUtils.b64urlDecode(headerB64));
>>>>>>> 01579a39
            assertNotNull(header.remove(KEY_ENCRYPTION));
            final byte[] missingWrapped = replace(wrapped, HEADER_INDEX, MslEncoderUtils.b64urlEncode(encoder.encodeObject(header, MslEncoderFormat.JSON)));
            
            cryptoContext.unwrap(missingWrapped, encoder);
        }
    
        @Test
        public void invalidEncryption() throws MslCryptoException, MslEncoderException {
            thrown.expect(MslCryptoException.class);
            thrown.expectMslError(MslError.JWE_PARSE_ERROR);

            final byte[] wrapped = cryptoContext.wrap(data, encoder, ENCODER_FORMAT);
            final String wrappedB64 = new String(wrapped, UTF_8);
            final String headerB64 = wrappedB64.substring(0, wrappedB64.indexOf('.'));
<<<<<<< HEAD
            final MslObject header = encoder.parseObject(Base64.decode(headerB64));
=======
            final MslObject header = encoder.parseObject(MslEncoderUtils.b64urlDecode(headerB64));
>>>>>>> 01579a39
            header.put(KEY_ENCRYPTION, "x");
            final byte[] missingWrapped = replace(wrapped, HEADER_INDEX, MslEncoderUtils.b64urlEncode(encoder.encodeObject(header, MslEncoderFormat.JSON)));
            
            cryptoContext.unwrap(missingWrapped, encoder);
        }
    
        @Test
        public void badCek() throws MslCryptoException {
            thrown.expect(MslCryptoException.class);
            thrown.expectMslError(MslError.INVALID_SYMMETRIC_KEY);

            final byte[] wrapped = cryptoContext.wrap(data, encoder, ENCODER_FORMAT);
            final byte[] ecek = new byte[137];
            random.nextBytes(ecek);
            final byte[] badWrapped = replace(wrapped, ECEK_INDEX, MslEncoderUtils.b64urlEncode(ecek));
            
            cryptoContext.unwrap(badWrapped, encoder);
        }
    
        @Test
        public void badIv() throws MslCryptoException {
            thrown.expect(MslCryptoException.class);
            thrown.expectMslError(MslError.UNWRAP_ERROR);

            final byte[] wrapped = cryptoContext.wrap(data, encoder, ENCODER_FORMAT);
            final byte[] iv = new byte[31];
            random.nextBytes(iv);
            final byte[] badWrapped = replace(wrapped, IV_INDEX, MslEncoderUtils.b64urlEncode(iv));
            
            cryptoContext.unwrap(badWrapped, encoder);
        }
    
        @Test
        public void wrongCek() throws MslCryptoException {
            thrown.expect(MslCryptoException.class);
            thrown.expectMslError(MslError.INVALID_SYMMETRIC_KEY);

            final byte[] wrapped = cryptoContext.wrap(data, encoder, ENCODER_FORMAT);
            
            final byte[] cek = new byte[16];
            random.nextBytes(cek);
            final byte[] ecek = aesCryptoContext.encrypt(cek, encoder, ENCODER_FORMAT);
            
            final byte[] wrongWrapped = replace(wrapped, ECEK_INDEX, MslEncoderUtils.b64urlEncode(ecek));
            
            cryptoContext.unwrap(wrongWrapped, encoder);
        }
    
        @Test
        public void wrongIv() throws MslCryptoException {
            thrown.expect(MslCryptoException.class);
            thrown.expectMslError(MslError.UNWRAP_ERROR);

            final byte[] wrapped = cryptoContext.wrap(data, encoder, ENCODER_FORMAT);
            final byte[] iv = new byte[16];
            random.nextBytes(iv);
            final byte[] wrongWrapped = replace(wrapped, IV_INDEX, MslEncoderUtils.b64urlEncode(iv));
            
            cryptoContext.unwrap(wrongWrapped, encoder);
        }
    }
    
    /** AES key wrap JSON serialization unit tests. */
    public static class AesKwJsonSerialization {
        @Rule
        public ExpectedMslException thrown = ExpectedMslException.none();
        
        /** JWE crypto context. */
        private static ICryptoContext cryptoContext;
        
        @BeforeClass
        public static void setup() throws NoSuchAlgorithmException, MslEncodingException, MslCryptoException {
            JsonWebEncryptionCryptoContextSuite.setup();
            Security.addProvider(new BouncyCastleProvider());

            cryptoContext = new JsonWebEncryptionCryptoContext(ctx, aesCryptoContext, Encryption.A256GCM, Format.JWE_JS);
        }
        
        @AfterClass
        public static void teardown() {
            cryptoContext = null;
        }
        
        @Test
        public void wrapUnwrap() throws MslCryptoException {
            final byte[] wrapped = cryptoContext.wrap(data, encoder, ENCODER_FORMAT);
            assertNotNull(wrapped);
            assertFalse(Arrays.equals(data, wrapped));
            final byte[] unwrapped = cryptoContext.unwrap(wrapped, encoder);
            assertArrayEquals(data, unwrapped);
        }
        
        @Test
        public void wrapUnwrapShort() throws MslCryptoException {
            final byte[] data = new byte[3];
            random.nextBytes(data);
            
            final byte[] wrapped = cryptoContext.wrap(data, encoder, ENCODER_FORMAT);
            assertNotNull(wrapped);
            assertFalse(Arrays.equals(data, wrapped));
            final byte[] unwrapped = cryptoContext.unwrap(wrapped, encoder);
            assertArrayEquals(data, unwrapped);
        }
        
        @Test
        public void invalidSerialization() throws MslCryptoException {
            thrown.expect(MslCryptoException.class);
            thrown.expectMslError(MslError.JWE_PARSE_ERROR);

            final byte[] wrapped = "x".getBytes(UTF_8);
            cryptoContext.unwrap(wrapped, encoder);
        }
        
        @Test
        public void missingRecipients() throws MslCryptoException, MslEncoderException {
            thrown.expect(MslCryptoException.class);
            thrown.expectMslError(MslError.JWE_PARSE_ERROR);

            final byte[] wrapped = cryptoContext.wrap(data, encoder, ENCODER_FORMAT);
            final byte[] missingWrapped = remove(wrapped, KEY_RECIPIENTS);
            
            cryptoContext.unwrap(missingWrapped, encoder);
        }
        
        @Test
        public void invalidRecipients() throws MslCryptoException, MslEncoderException {
            thrown.expect(MslCryptoException.class);
            thrown.expectMslError(MslError.JWE_PARSE_ERROR);

            final byte[] wrapped = cryptoContext.wrap(data, encoder, ENCODER_FORMAT);
            final byte[] missingWrapped = replace(wrapped, KEY_RECIPIENTS, "x");
            
            cryptoContext.unwrap(missingWrapped, encoder);
        }

        @Test
        public void missingRecipient() throws MslCryptoException, MslEncoderException {
            thrown.expect(MslCryptoException.class);
            thrown.expectMslError(MslError.JWE_PARSE_ERROR);

            final byte[] wrapped = cryptoContext.wrap(data, encoder, ENCODER_FORMAT);
            final byte[] missingWrapped = replace(wrapped, KEY_RECIPIENTS, encoder.createArray());
            
            cryptoContext.unwrap(missingWrapped, encoder);
        }
        
        @Test
        public void invalidRecipient() throws MslEncoderException, MslCryptoException {
            thrown.expect(MslCryptoException.class);
            thrown.expectMslError(MslError.JWE_PARSE_ERROR);

            final byte[] wrapped = cryptoContext.wrap(data, encoder, ENCODER_FORMAT);
            final MslArray value = new MslArray(Arrays.asList("x"));
            final byte[] missingWrapped = replace(wrapped, KEY_RECIPIENTS, value);
            
            cryptoContext.unwrap(missingWrapped, encoder);
        }
    
        @Test
        public void missingHeader() throws MslCryptoException, MslEncoderException {
            thrown.expect(MslCryptoException.class);
            thrown.expectMslError(MslError.JWE_PARSE_ERROR);

            final byte[] wrapped = cryptoContext.wrap(data, encoder, ENCODER_FORMAT);
            final byte[] missingWrapped = remove(wrapped, KEY_HEADER);
            
            cryptoContext.unwrap(missingWrapped, encoder);
        }
    
        @Test
        public void invalidHeader() throws MslCryptoException, MslEncoderException {
            thrown.expect(MslCryptoException.class);
            thrown.expectMslError(MslError.JWE_PARSE_ERROR);

            final byte[] wrapped = cryptoContext.wrap(data, encoder, ENCODER_FORMAT);
            final byte[] missingWrapped = replace(wrapped, KEY_HEADER, MslEncoderUtils.b64urlEncode("x"));
            
            cryptoContext.unwrap(missingWrapped, encoder);
        }
    
        @Test
        public void missingCek() throws MslCryptoException, MslEncoderException {
            thrown.expect(MslCryptoException.class);
            thrown.expectMslError(MslError.JWE_PARSE_ERROR);

            final byte[] wrapped = cryptoContext.wrap(data, encoder, ENCODER_FORMAT);
            final byte[] missingWrapped = remove(wrapped, KEY_ENCRYPTED_KEY);
            
            cryptoContext.unwrap(missingWrapped, encoder);
        }
    
        @Test
        public void invalidCek() throws MslCryptoException, MslEncoderException {
            thrown.expect(MslCryptoException.class);
            thrown.expectMslError(MslError.INVALID_SYMMETRIC_KEY);

            final byte[] wrapped = cryptoContext.wrap(data, encoder, ENCODER_FORMAT);
            final byte[] missingWrapped = replace(wrapped, KEY_ENCRYPTED_KEY, MslEncoderUtils.b64urlEncode("x"));
            
            cryptoContext.unwrap(missingWrapped, encoder);
        }
    
        @Test
        public void missingIv() throws MslCryptoException, MslEncoderException {
            thrown.expect(MslCryptoException.class);
            thrown.expectMslError(MslError.JWE_PARSE_ERROR);

            final byte[] wrapped = cryptoContext.wrap(data, encoder, ENCODER_FORMAT);
            final byte[] missingWrapped = remove(wrapped, KEY_INITIALIZATION_VECTOR);
            
            cryptoContext.unwrap(missingWrapped, encoder);
        }
    
        @Test
        public void invalidIv() throws MslCryptoException, MslEncoderException {
            thrown.expect(MslCryptoException.class);
            thrown.expectMslError(MslError.UNWRAP_ERROR);

            final byte[] wrapped = cryptoContext.wrap(data, encoder, ENCODER_FORMAT);
            final byte[] missingWrapped = replace(wrapped, KEY_INITIALIZATION_VECTOR, MslEncoderUtils.b64urlEncode("x"));
            
            cryptoContext.unwrap(missingWrapped, encoder);
        }
    
        @Test
        public void missingCiphertext() throws MslCryptoException, MslEncoderException {
            thrown.expect(MslCryptoException.class);
            thrown.expectMslError(MslError.JWE_PARSE_ERROR);

            final byte[] wrapped = cryptoContext.wrap(data, encoder, ENCODER_FORMAT);
            final byte[] missingWrapped = remove(wrapped, KEY_CIPHERTEXT);
            
            cryptoContext.unwrap(missingWrapped, encoder);
        }
    
        @Test
        public void invalidCiphertext() throws MslCryptoException, MslEncoderException {
            thrown.expect(MslCryptoException.class);
            thrown.expectMslError(MslError.UNWRAP_ERROR);

            final byte[] wrapped = cryptoContext.wrap(data, encoder, ENCODER_FORMAT);
            final byte[] missingWrapped = replace(wrapped, KEY_CIPHERTEXT, MslEncoderUtils.b64urlEncode("x"));
            
            cryptoContext.unwrap(missingWrapped, encoder);
        }
    
        @Test
        public void missingAuthenticationTag() throws MslCryptoException, MslEncoderException {
            thrown.expect(MslCryptoException.class);
            thrown.expectMslError(MslError.JWE_PARSE_ERROR);

            final byte[] wrapped = cryptoContext.wrap(data, encoder, ENCODER_FORMAT);
            final byte[] missingWrapped = remove(wrapped, KEY_INTEGRITY_VALUE);
            
            cryptoContext.unwrap(missingWrapped, encoder);
        }
    
        @Test
        public void invalidAuthenticationTag() throws MslCryptoException, MslEncoderException {
            thrown.expect(MslCryptoException.class);
            thrown.expectMslError(MslError.INVALID_ALGORITHM_PARAMS);

            final byte[] wrapped = cryptoContext.wrap(data, encoder, ENCODER_FORMAT);
            final byte[] missingWrapped = replace(wrapped, KEY_INTEGRITY_VALUE, MslEncoderUtils.b64urlEncode("x"));
            
            cryptoContext.unwrap(missingWrapped, encoder);
        }
        
        @Test
        public void wrongAuthenticationTag() throws MslCryptoException, MslEncoderException {
            thrown.expect(MslCryptoException.class);
            thrown.expectMslError(MslError.UNWRAP_ERROR);

            final byte[] at = new byte[16];
            random.nextBytes(at);
            
            final byte[] wrapped = cryptoContext.wrap(data, encoder, ENCODER_FORMAT);
            final byte[] missingWrapped = replace(wrapped, KEY_INTEGRITY_VALUE, MslEncoderUtils.b64urlEncode(at));
            
            cryptoContext.unwrap(missingWrapped, encoder);
        }
    
        @Test
        public void missingAlgorithm() throws MslEncoderException, MslCryptoException {
            thrown.expect(MslCryptoException.class);
            thrown.expectMslError(MslError.JWE_PARSE_ERROR);

            final byte[] wrapped = cryptoContext.wrap(data, encoder, ENCODER_FORMAT);
            final String headerB64 = get(wrapped, KEY_HEADER);
<<<<<<< HEAD
            final MslObject header = encoder.parseObject(Base64.decode(headerB64));
=======
            final MslObject header = encoder.parseObject(MslEncoderUtils.b64urlDecode(headerB64));
>>>>>>> 01579a39
            assertNotNull(header.remove(KEY_ALGORITHM));
            final byte[] missingWrapped = replace(wrapped, KEY_HEADER, MslEncoderUtils.b64urlEncode(encoder.encodeObject(header, MslEncoderFormat.JSON)));
            
            cryptoContext.unwrap(missingWrapped, encoder);
        }
    
        @Test
        public void invalidAlgorithm() throws MslCryptoException, MslEncoderException {
            thrown.expect(MslCryptoException.class);
            thrown.expectMslError(MslError.JWE_PARSE_ERROR);

            final byte[] wrapped = cryptoContext.wrap(data, encoder, ENCODER_FORMAT);
            final String headerB64 = get(wrapped, KEY_HEADER);
<<<<<<< HEAD
            final MslObject header = encoder.parseObject(Base64.decode(headerB64));
=======
            final MslObject header = encoder.parseObject(MslEncoderUtils.b64urlDecode(headerB64));
>>>>>>> 01579a39
            header.put(KEY_ALGORITHM, "x");
            final byte[] missingWrapped = replace(wrapped, KEY_HEADER, MslEncoderUtils.b64urlEncode(encoder.encodeObject(header, MslEncoderFormat.JSON)));
            
            cryptoContext.unwrap(missingWrapped, encoder);
        }
    
        @Test
        public void missingEncryption() throws MslCryptoException, MslEncoderException {
            thrown.expect(MslCryptoException.class);
            thrown.expectMslError(MslError.JWE_PARSE_ERROR);

            final byte[] wrapped = cryptoContext.wrap(data, encoder, ENCODER_FORMAT);
            final String headerB64 = get(wrapped, KEY_HEADER);
<<<<<<< HEAD
            final MslObject header = encoder.parseObject(Base64.decode(headerB64));
=======
            final MslObject header = encoder.parseObject(MslEncoderUtils.b64urlDecode(headerB64));
>>>>>>> 01579a39
            assertNotNull(header.remove(KEY_ENCRYPTION));
            final byte[] missingWrapped = replace(wrapped, KEY_HEADER, MslEncoderUtils.b64urlEncode(encoder.encodeObject(header, MslEncoderFormat.JSON)));
            
            cryptoContext.unwrap(missingWrapped, encoder);
        }
    
        @Test
        public void invalidEncryption() throws MslCryptoException, MslEncoderException {
            thrown.expect(MslCryptoException.class);
            thrown.expectMslError(MslError.JWE_PARSE_ERROR);

            final byte[] wrapped = cryptoContext.wrap(data, encoder, ENCODER_FORMAT);
            final String headerB64 = get(wrapped, KEY_HEADER);
<<<<<<< HEAD
            final MslObject header = encoder.parseObject(Base64.decode(headerB64));
=======
            final MslObject header = encoder.parseObject(MslEncoderUtils.b64urlDecode(headerB64));
>>>>>>> 01579a39
            header.put(KEY_ENCRYPTION, "x");
            final byte[] missingWrapped = replace(wrapped, KEY_HEADER, MslEncoderUtils.b64urlEncode(encoder.encodeObject(header, MslEncoderFormat.JSON)));
            
            cryptoContext.unwrap(missingWrapped, encoder);
        }
    
        @Test
        public void badCek() throws MslCryptoException, MslEncoderException {
            thrown.expect(MslCryptoException.class);
            thrown.expectMslError(MslError.INVALID_SYMMETRIC_KEY);

            final byte[] wrapped = cryptoContext.wrap(data, encoder, ENCODER_FORMAT);
            final byte[] ecek = new byte[137];
            random.nextBytes(ecek);
            final byte[] badWrapped = replace(wrapped, KEY_ENCRYPTED_KEY, MslEncoderUtils.b64urlEncode(ecek));
            
            cryptoContext.unwrap(badWrapped, encoder);
        }
    
        @Test
        public void badIv() throws MslCryptoException, MslEncoderException {
            thrown.expect(MslCryptoException.class);
            thrown.expectMslError(MslError.UNWRAP_ERROR);

            final byte[] wrapped = cryptoContext.wrap(data, encoder, ENCODER_FORMAT);
            final byte[] iv = new byte[31];
            random.nextBytes(iv);
            final byte[] badWrapped = replace(wrapped, KEY_INITIALIZATION_VECTOR, MslEncoderUtils.b64urlEncode(iv));
            
            cryptoContext.unwrap(badWrapped, encoder);
        }
    
        @Test
        public void wrongCek() throws MslCryptoException, MslEncoderException {
            thrown.expect(MslCryptoException.class);
            thrown.expectMslError(MslError.INVALID_SYMMETRIC_KEY);

            final byte[] wrapped = cryptoContext.wrap(data, encoder, ENCODER_FORMAT);
            
            final byte[] cek = new byte[16];
            random.nextBytes(cek);
            final byte[] ecek = aesCryptoContext.encrypt(cek, encoder, ENCODER_FORMAT);
            
            final byte[] wrongWrapped = replace(wrapped, KEY_ENCRYPTED_KEY, MslEncoderUtils.b64urlEncode(ecek));
            
            cryptoContext.unwrap(wrongWrapped, encoder);
        }
    
        @Test
        public void wrongIv() throws MslCryptoException, MslEncoderException {
            thrown.expect(MslCryptoException.class);
            thrown.expectMslError(MslError.UNWRAP_ERROR);

            final byte[] wrapped = cryptoContext.wrap(data, encoder, ENCODER_FORMAT);
            final byte[] iv = new byte[16];
            random.nextBytes(iv);
            final byte[] wrongWrapped = replace(wrapped, KEY_INITIALIZATION_VECTOR, MslEncoderUtils.b64urlEncode(iv));
            
            cryptoContext.unwrap(wrongWrapped, encoder);
        }
    }

    /** JSON Web Encryption unit tests. */
    public static class JWE {
        @Rule
        public ExpectedMslException thrown = ExpectedMslException.none();
        
        /** JWE crypto context. */
        private static ICryptoContext cryptoContext;
        
        @BeforeClass
        public static void setup() throws NoSuchAlgorithmException, MslEncodingException, MslCryptoException {
            JsonWebEncryptionCryptoContextSuite.setup();
            Security.addProvider(new BouncyCastleProvider());
            
            cryptoContext = new JsonWebEncryptionCryptoContext(ctx, rsaCryptoContext, Encryption.A128GCM, Format.JWE_CS);
        }
        
        @AfterClass
        public static void teardown() {
            cryptoContext = null;
        }
        
        @Test
        public void encrypt() throws MslCryptoException {
            thrown.expect(MslCryptoException.class);
            thrown.expectMslError(MslError.ENCRYPT_NOT_SUPPORTED);

            cryptoContext.encrypt(new byte[0], encoder, ENCODER_FORMAT);
        }

        @Test
        public void decrypt() throws MslCryptoException {
            thrown.expect(MslCryptoException.class);
            thrown.expectMslError(MslError.DECRYPT_NOT_SUPPORTED);

            cryptoContext.decrypt(new byte[0], encoder);
        }

        @Test
        public void sign() throws MslCryptoException {
            thrown.expect(MslCryptoException.class);
            thrown.expectMslError(MslError.SIGN_NOT_SUPPORTED);

            cryptoContext.sign(new byte[0], encoder, ENCODER_FORMAT);
        }

        @Test
        public void verify() throws MslCryptoException {
            thrown.expect(MslCryptoException.class);
            thrown.expectMslError(MslError.VERIFY_NOT_SUPPORTED);

            cryptoContext.verify(new byte[0], new byte[0], encoder);
        }

        @Test
        public void algorithmMismatch() throws MslCryptoException {
            thrown.expect(MslCryptoException.class);
            thrown.expectMslError(MslError.JWE_ALGORITHM_MISMATCH);

            final ICryptoContext cryptoContextA = new JsonWebEncryptionCryptoContext(ctx, rsaCryptoContext, Encryption.A128GCM, Format.JWE_CS);
            final ICryptoContext cryptoContextB = new JsonWebEncryptionCryptoContext(ctx, aesCryptoContext, Encryption.A128GCM, Format.JWE_CS);

            final byte[] wrapped = cryptoContextA.wrap(data, encoder, ENCODER_FORMAT);
            cryptoContextB.unwrap(wrapped, encoder);
        }

        @Test
        public void encryptionMismatch() throws MslCryptoException {
            thrown.expect(MslCryptoException.class);
            thrown.expectMslError(MslError.JWE_ALGORITHM_MISMATCH);

            final ICryptoContext cryptoContextA = new JsonWebEncryptionCryptoContext(ctx, rsaCryptoContext, Encryption.A128GCM, Format.JWE_CS);
            final ICryptoContext cryptoContextB = new JsonWebEncryptionCryptoContext(ctx, rsaCryptoContext, Encryption.A256GCM, Format.JWE_CS);

            final byte[] wrapped = cryptoContextA.wrap(data, encoder, ENCODER_FORMAT);
            cryptoContextB.unwrap(wrapped, encoder);
        }
    }
}<|MERGE_RESOLUTION|>--- conflicted
+++ resolved
@@ -39,11 +39,6 @@
 import javax.crypto.spec.SecretKeySpec;
 
 import org.bouncycastle.jce.provider.BouncyCastleProvider;
-<<<<<<< HEAD
-=======
-import org.json.JSONArray;
-import org.json.JSONObject;
->>>>>>> 01579a39
 import org.junit.AfterClass;
 import org.junit.BeforeClass;
 import org.junit.Rule;
@@ -59,17 +54,13 @@
 import com.netflix.msl.crypto.JsonWebEncryptionCryptoContext.Encryption;
 import com.netflix.msl.crypto.JsonWebEncryptionCryptoContext.Format;
 import com.netflix.msl.entityauth.EntityAuthenticationScheme;
-<<<<<<< HEAD
 import com.netflix.msl.io.MslArray;
-=======
->>>>>>> 01579a39
 import com.netflix.msl.io.MslEncoderException;
 import com.netflix.msl.io.MslEncoderFactory;
 import com.netflix.msl.io.MslEncoderFormat;
 import com.netflix.msl.io.MslEncoderUtils;
 import com.netflix.msl.io.MslObject;
 import com.netflix.msl.test.ExpectedMslException;
-import com.netflix.msl.util.Base64;
 import com.netflix.msl.util.MockMslContext;
 import com.netflix.msl.util.MslContext;
 
@@ -147,15 +138,9 @@
      * @throws MslEncoderException if there is an error parsing the serialization.
      */
     private static String get(final byte[] serialization, final String key) throws MslEncoderException {
-<<<<<<< HEAD
         final MslObject serializationMo = encoder.parseObject(serialization);
         final MslArray recipients = serializationMo.getMslArray(KEY_RECIPIENTS);
         final MslObject recipient = recipients.getMslObject(0, encoder);
-=======
-        final JSONObject serializationJo = new JSONObject(new String(serialization, UTF_8));
-        final JSONArray recipients = serializationJo.getJSONArray(KEY_RECIPIENTS);
-        final JSONObject recipient = recipients.getJSONObject(0);
->>>>>>> 01579a39
         if (KEY_HEADER.equals(key) ||
             KEY_ENCRYPTED_KEY.equals(key) ||
             KEY_INTEGRITY_VALUE.equals(key))
@@ -182,15 +167,9 @@
      *         serialization.
      */
     private static byte[] replace(final byte[] serialization, final String key, final Object value) throws MslEncoderException {
-<<<<<<< HEAD
         final MslObject serializationMo = encoder.parseObject(serialization);
         final MslArray recipients = serializationMo.getMslArray(KEY_RECIPIENTS);
         final MslObject recipient = recipients.getMslObject(0, encoder);
-=======
-        final JSONObject serializationJo = new JSONObject(new String(serialization, UTF_8));
-        final JSONArray recipients = serializationJo.getJSONArray(KEY_RECIPIENTS);
-        final JSONObject recipient = recipients.getJSONObject(0);
->>>>>>> 01579a39
         if (KEY_RECIPIENTS.equals(key)) {
             // Return immediately after replacing because this creates a
             // malformed serialization.
@@ -224,15 +203,9 @@
      *         serialization.
      */
     private static byte[] remove(final byte[] serialization, final String key) throws MslEncoderException {
-<<<<<<< HEAD
         final MslObject serializationJo = encoder.parseObject(serialization);
         final MslArray recipients = serializationJo.getMslArray(KEY_RECIPIENTS);
         final MslObject recipient = recipients.getMslObject(0, encoder);
-=======
-        final JSONObject serializationJo = new JSONObject(new String(serialization, UTF_8));
-        final JSONArray recipients = serializationJo.getJSONArray(KEY_RECIPIENTS);
-        final JSONObject recipient = recipients.getJSONObject(0);
->>>>>>> 01579a39
         if (KEY_RECIPIENTS.equals(key)) {
             // Return immediately after removing because this creates a
             // malformed serialization.
@@ -618,11 +591,7 @@
             final byte[] wrapped = cryptoContext.wrap(data, encoder, ENCODER_FORMAT);
             final String wrappedB64 = new String(wrapped, UTF_8);
             final String headerB64 = wrappedB64.substring(0, wrappedB64.indexOf('.'));
-<<<<<<< HEAD
-            final MslObject header = encoder.parseObject(Base64.decode(headerB64));
-=======
             final MslObject header = encoder.parseObject(MslEncoderUtils.b64urlDecode(headerB64));
->>>>>>> 01579a39
             assertNotNull(header.remove(KEY_ALGORITHM));
             final byte[] missingWrapped = replace(wrapped, HEADER_INDEX, MslEncoderUtils.b64urlEncode(encoder.encodeObject(header, MslEncoderFormat.JSON)));
             
@@ -637,11 +606,7 @@
             final byte[] wrapped = cryptoContext.wrap(data, encoder, ENCODER_FORMAT);
             final String wrappedB64 = new String(wrapped, UTF_8);
             final String headerB64 = wrappedB64.substring(0, wrappedB64.indexOf('.'));
-<<<<<<< HEAD
-            final MslObject header = encoder.parseObject(Base64.decode(headerB64));
-=======
             final MslObject header = encoder.parseObject(MslEncoderUtils.b64urlDecode(headerB64));
->>>>>>> 01579a39
             header.put(KEY_ALGORITHM, "x");
             final byte[] missingWrapped = replace(wrapped, HEADER_INDEX, MslEncoderUtils.b64urlEncode(encoder.encodeObject(header, MslEncoderFormat.JSON)));
             
@@ -656,11 +621,7 @@
             final byte[] wrapped = cryptoContext.wrap(data, encoder, ENCODER_FORMAT);
             final String wrappedB64 = new String(wrapped, UTF_8);
             final String headerB64 = wrappedB64.substring(0, wrappedB64.indexOf('.'));
-<<<<<<< HEAD
-            final MslObject header = encoder.parseObject(Base64.decode(headerB64));
-=======
             final MslObject header = encoder.parseObject(MslEncoderUtils.b64urlDecode(headerB64));
->>>>>>> 01579a39
             assertNotNull(header.remove(KEY_ENCRYPTION));
             final byte[] missingWrapped = replace(wrapped, HEADER_INDEX, MslEncoderUtils.b64urlEncode(encoder.encodeObject(header, MslEncoderFormat.JSON)));
             
@@ -675,11 +636,7 @@
             final byte[] wrapped = cryptoContext.wrap(data, encoder, ENCODER_FORMAT);
             final String wrappedB64 = new String(wrapped, UTF_8);
             final String headerB64 = wrappedB64.substring(0, wrappedB64.indexOf('.'));
-<<<<<<< HEAD
-            final MslObject header = encoder.parseObject(Base64.decode(headerB64));
-=======
             final MslObject header = encoder.parseObject(MslEncoderUtils.b64urlDecode(headerB64));
->>>>>>> 01579a39
             header.put(KEY_ENCRYPTION, "x");
             final byte[] missingWrapped = replace(wrapped, HEADER_INDEX, MslEncoderUtils.b64urlEncode(encoder.encodeObject(header, MslEncoderFormat.JSON)));
             
@@ -968,11 +925,7 @@
 
             final byte[] wrapped = cryptoContext.wrap(data, encoder, ENCODER_FORMAT);
             final String headerB64 = get(wrapped, KEY_HEADER);
-<<<<<<< HEAD
-            final MslObject header = encoder.parseObject(Base64.decode(headerB64));
-=======
             final MslObject header = encoder.parseObject(MslEncoderUtils.b64urlDecode(headerB64));
->>>>>>> 01579a39
             assertNotNull(header.remove(KEY_ALGORITHM));
             final byte[] missingWrapped = replace(wrapped, KEY_HEADER, MslEncoderUtils.b64urlEncode(encoder.encodeObject(header, MslEncoderFormat.JSON)));
             
@@ -986,11 +939,7 @@
 
             final byte[] wrapped = cryptoContext.wrap(data, encoder, ENCODER_FORMAT);
             final String headerB64 = get(wrapped, KEY_HEADER);
-<<<<<<< HEAD
-            final MslObject header = encoder.parseObject(Base64.decode(headerB64));
-=======
             final MslObject header = encoder.parseObject(MslEncoderUtils.b64urlDecode(headerB64));
->>>>>>> 01579a39
             header.put(KEY_ALGORITHM, "x");
             final byte[] missingWrapped = replace(wrapped, KEY_HEADER, MslEncoderUtils.b64urlEncode(encoder.encodeObject(header, MslEncoderFormat.JSON)));
             
@@ -1004,11 +953,7 @@
 
             final byte[] wrapped = cryptoContext.wrap(data, encoder, ENCODER_FORMAT);
             final String headerB64 = get(wrapped, KEY_HEADER);
-<<<<<<< HEAD
-            final MslObject header = encoder.parseObject(Base64.decode(headerB64));
-=======
             final MslObject header = encoder.parseObject(MslEncoderUtils.b64urlDecode(headerB64));
->>>>>>> 01579a39
             assertNotNull(header.remove(KEY_ENCRYPTION));
             final byte[] missingWrapped = replace(wrapped, KEY_HEADER, MslEncoderUtils.b64urlEncode(encoder.encodeObject(header, MslEncoderFormat.JSON)));
             
@@ -1022,11 +967,7 @@
 
             final byte[] wrapped = cryptoContext.wrap(data, encoder, ENCODER_FORMAT);
             final String headerB64 = get(wrapped, KEY_HEADER);
-<<<<<<< HEAD
-            final MslObject header = encoder.parseObject(Base64.decode(headerB64));
-=======
             final MslObject header = encoder.parseObject(MslEncoderUtils.b64urlDecode(headerB64));
->>>>>>> 01579a39
             header.put(KEY_ENCRYPTION, "x");
             final byte[] missingWrapped = replace(wrapped, KEY_HEADER, MslEncoderUtils.b64urlEncode(encoder.encodeObject(header, MslEncoderFormat.JSON)));
             
@@ -1324,11 +1265,7 @@
             final byte[] wrapped = cryptoContext.wrap(data, encoder, ENCODER_FORMAT);
             final String wrappedB64 = new String(wrapped, UTF_8);
             final String headerB64 = wrappedB64.substring(0, wrappedB64.indexOf('.'));
-<<<<<<< HEAD
-            final MslObject header = encoder.parseObject(Base64.decode(headerB64));
-=======
             final MslObject header = encoder.parseObject(MslEncoderUtils.b64urlDecode(headerB64));
->>>>>>> 01579a39
             assertNotNull(header.remove(KEY_ALGORITHM));
             final byte[] missingWrapped = replace(wrapped, HEADER_INDEX, MslEncoderUtils.b64urlEncode(encoder.encodeObject(header, MslEncoderFormat.JSON)));
             
@@ -1343,11 +1280,7 @@
             final byte[] wrapped = cryptoContext.wrap(data, encoder, ENCODER_FORMAT);
             final String wrappedB64 = new String(wrapped, UTF_8);
             final String headerB64 = wrappedB64.substring(0, wrappedB64.indexOf('.'));
-<<<<<<< HEAD
-            final MslObject header = encoder.parseObject(Base64.decode(headerB64));
-=======
             final MslObject header = encoder.parseObject(MslEncoderUtils.b64urlDecode(headerB64));
->>>>>>> 01579a39
             header.put(KEY_ALGORITHM, "x");
             final byte[] missingWrapped = replace(wrapped, HEADER_INDEX, MslEncoderUtils.b64urlEncode(encoder.encodeObject(header, MslEncoderFormat.JSON)));
             
@@ -1362,11 +1295,7 @@
             final byte[] wrapped = cryptoContext.wrap(data, encoder, ENCODER_FORMAT);
             final String wrappedB64 = new String(wrapped, UTF_8);
             final String headerB64 = wrappedB64.substring(0, wrappedB64.indexOf('.'));
-<<<<<<< HEAD
-            final MslObject header = encoder.parseObject(Base64.decode(headerB64));
-=======
             final MslObject header = encoder.parseObject(MslEncoderUtils.b64urlDecode(headerB64));
->>>>>>> 01579a39
             assertNotNull(header.remove(KEY_ENCRYPTION));
             final byte[] missingWrapped = replace(wrapped, HEADER_INDEX, MslEncoderUtils.b64urlEncode(encoder.encodeObject(header, MslEncoderFormat.JSON)));
             
@@ -1381,11 +1310,7 @@
             final byte[] wrapped = cryptoContext.wrap(data, encoder, ENCODER_FORMAT);
             final String wrappedB64 = new String(wrapped, UTF_8);
             final String headerB64 = wrappedB64.substring(0, wrappedB64.indexOf('.'));
-<<<<<<< HEAD
-            final MslObject header = encoder.parseObject(Base64.decode(headerB64));
-=======
             final MslObject header = encoder.parseObject(MslEncoderUtils.b64urlDecode(headerB64));
->>>>>>> 01579a39
             header.put(KEY_ENCRYPTION, "x");
             final byte[] missingWrapped = replace(wrapped, HEADER_INDEX, MslEncoderUtils.b64urlEncode(encoder.encodeObject(header, MslEncoderFormat.JSON)));
             
@@ -1675,11 +1600,7 @@
 
             final byte[] wrapped = cryptoContext.wrap(data, encoder, ENCODER_FORMAT);
             final String headerB64 = get(wrapped, KEY_HEADER);
-<<<<<<< HEAD
-            final MslObject header = encoder.parseObject(Base64.decode(headerB64));
-=======
             final MslObject header = encoder.parseObject(MslEncoderUtils.b64urlDecode(headerB64));
->>>>>>> 01579a39
             assertNotNull(header.remove(KEY_ALGORITHM));
             final byte[] missingWrapped = replace(wrapped, KEY_HEADER, MslEncoderUtils.b64urlEncode(encoder.encodeObject(header, MslEncoderFormat.JSON)));
             
@@ -1693,11 +1614,7 @@
 
             final byte[] wrapped = cryptoContext.wrap(data, encoder, ENCODER_FORMAT);
             final String headerB64 = get(wrapped, KEY_HEADER);
-<<<<<<< HEAD
-            final MslObject header = encoder.parseObject(Base64.decode(headerB64));
-=======
             final MslObject header = encoder.parseObject(MslEncoderUtils.b64urlDecode(headerB64));
->>>>>>> 01579a39
             header.put(KEY_ALGORITHM, "x");
             final byte[] missingWrapped = replace(wrapped, KEY_HEADER, MslEncoderUtils.b64urlEncode(encoder.encodeObject(header, MslEncoderFormat.JSON)));
             
@@ -1711,11 +1628,7 @@
 
             final byte[] wrapped = cryptoContext.wrap(data, encoder, ENCODER_FORMAT);
             final String headerB64 = get(wrapped, KEY_HEADER);
-<<<<<<< HEAD
-            final MslObject header = encoder.parseObject(Base64.decode(headerB64));
-=======
             final MslObject header = encoder.parseObject(MslEncoderUtils.b64urlDecode(headerB64));
->>>>>>> 01579a39
             assertNotNull(header.remove(KEY_ENCRYPTION));
             final byte[] missingWrapped = replace(wrapped, KEY_HEADER, MslEncoderUtils.b64urlEncode(encoder.encodeObject(header, MslEncoderFormat.JSON)));
             
@@ -1729,11 +1642,7 @@
 
             final byte[] wrapped = cryptoContext.wrap(data, encoder, ENCODER_FORMAT);
             final String headerB64 = get(wrapped, KEY_HEADER);
-<<<<<<< HEAD
-            final MslObject header = encoder.parseObject(Base64.decode(headerB64));
-=======
             final MslObject header = encoder.parseObject(MslEncoderUtils.b64urlDecode(headerB64));
->>>>>>> 01579a39
             header.put(KEY_ENCRYPTION, "x");
             final byte[] missingWrapped = replace(wrapped, KEY_HEADER, MslEncoderUtils.b64urlEncode(encoder.encodeObject(header, MslEncoderFormat.JSON)));
             
