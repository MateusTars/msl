/**
 * Copyright (c) 2014-2017 Netflix, Inc.  All rights reserved.
 * 
 * Licensed under the Apache License, Version 2.0 (the "License");
 * you may not use this file except in compliance with the License.
 * You may obtain a copy of the License at
 *
 *    http://www.apache.org/licenses/LICENSE-2.0
 *
 * Unless required by applicable law or agreed to in writing, software
 * distributed under the License is distributed on an "AS IS" BASIS,
 * WITHOUT WARRANTIES OR CONDITIONS OF ANY KIND, either express or implied.
 * See the License for the specific language governing permissions and
 * limitations under the License.
 */

/**
 * Test MSL user.
 * 
 * @author Wesley Miaw <wmiaw@netflix.com>
 */
(function(require, module) {
    "use strict";
    
    const MslUser = require('../../../../../core/src/main/javascript/tokens/MslUser.js');
        
    var MockMslUser = module.exports = MslUser.extend({
        /**
         * Create a new MSL user with the specified user ID.
         * 
         * @param {string} id MSL user ID.
         */
        init: function init(id) {
            // Set properties.
            var props = {
                id: { value: id, writable: false, enumerable: false, configurable: false },
            };
            Object.defineProperties(this, props);
        },
        
        /** @inheritDoc */
        getEncoded: function getEncoded() {
            return this.id;
        },
    
        /** @inheritDoc */
        equals: function equals(obj) {
            if (obj === this) return true;
            if (!(obj instanceof MockMslUser)) return false;
            var that = obj;
            return this.id == that.id;
        },
    
        /** @inheritDoc */
        uniqueKey: function uniqueKey() {
            return this.id;
        },
    });
    
    /**
     * Create a new MSL user from the serialized user data.
     * 
     * @param {Uint8Array} userdata serialized user data.
     * @return {MslUser} the MSL user.
     */
<<<<<<< HEAD
    init: function init(id) {
        // Set properties.
        var props = {
            id: { value: id, writable: false, configurable: false },
        };
        Object.defineProperties(this, props);
    },
=======
    function MockMslUser$parse(userdata) {
        return new MockMslUser(userdata);
    }
>>>>>>> c2ea2b4a
    
    // Exports.
    module.exports.parse = MockMslUser$parse;
})(require, (typeof module !== 'undefined') ? module : mkmodule('MockMslUser'));<|MERGE_RESOLUTION|>--- conflicted
+++ resolved
@@ -63,19 +63,9 @@
      * @param {Uint8Array} userdata serialized user data.
      * @return {MslUser} the MSL user.
      */
-<<<<<<< HEAD
-    init: function init(id) {
-        // Set properties.
-        var props = {
-            id: { value: id, writable: false, configurable: false },
-        };
-        Object.defineProperties(this, props);
-    },
-=======
     function MockMslUser$parse(userdata) {
         return new MockMslUser(userdata);
     }
->>>>>>> c2ea2b4a
     
     // Exports.
     module.exports.parse = MockMslUser$parse;
