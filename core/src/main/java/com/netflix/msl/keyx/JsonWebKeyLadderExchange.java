/**
 * Copyright (c) 2013-2014 Netflix, Inc.  All rights reserved.
 * 
 * Licensed under the Apache License, Version 2.0 (the "License");
 * you may not use this file except in compliance with the License.
 * You may obtain a copy of the License at
 *
 *    http://www.apache.org/licenses/LICENSE-2.0
 *
 * Unless required by applicable law or agreed to in writing, software
 * distributed under the License is distributed on an "AS IS" BASIS,
 * WITHOUT WARRANTIES OR CONDITIONS OF ANY KIND, either express or implied.
 * See the License for the specific language governing permissions and
 * limitations under the License.
 */
package com.netflix.msl.keyx;

import java.nio.charset.Charset;
import java.security.InvalidKeyException;
import java.security.Key;
import java.security.NoSuchAlgorithmException;
import java.util.Arrays;
import java.util.HashSet;
import java.util.Set;

import javax.crypto.Cipher;
import javax.crypto.IllegalBlockSizeException;
import javax.crypto.NoSuchPaddingException;
import javax.crypto.SecretKey;
import javax.crypto.spec.SecretKeySpec;
import javax.xml.bind.DatatypeConverter;

import com.netflix.msl.MslCryptoException;
import com.netflix.msl.MslEncodingException;
import com.netflix.msl.MslEntityAuthException;
import com.netflix.msl.MslError;
import com.netflix.msl.MslException;
import com.netflix.msl.MslInternalException;
import com.netflix.msl.MslKeyExchangeException;
import com.netflix.msl.MslMasterTokenException;
import com.netflix.msl.crypto.CryptoCache;
import com.netflix.msl.crypto.ICryptoContext;
import com.netflix.msl.crypto.JcaAlgorithm;
import com.netflix.msl.crypto.JsonWebKey;
import com.netflix.msl.crypto.JsonWebKey.Algorithm;
import com.netflix.msl.crypto.JsonWebKey.KeyOp;
import com.netflix.msl.crypto.SessionCryptoContext;
import com.netflix.msl.entityauth.EntityAuthenticationData;
import com.netflix.msl.entityauth.EntityAuthenticationFactory;
import com.netflix.msl.entityauth.EntityAuthenticationScheme;
import com.netflix.msl.entityauth.PresharedAuthenticationData;
import com.netflix.msl.io.MslEncoderException;
import com.netflix.msl.io.MslEncoderFactory;
import com.netflix.msl.io.MslEncoderFormat;
import com.netflix.msl.io.MslObject;
import com.netflix.msl.tokens.MasterToken;
import com.netflix.msl.tokens.TokenFactory;
import com.netflix.msl.util.AuthenticationUtils;
import com.netflix.msl.util.MslContext;

/**
 * <p>JSON Web Key ladder key exchange.</p>
 * 
 * <p>The key ladder consists of a symmetric wrapping key used to protect the
 * session keys. The wrapping key is only permitted to wrap and unwrap data. It
 * cannot be used for encrypt/decrypt or sign/verify operations.</p>
 * 
 * <p>The wrapping key is protected by wrapping it with a known common key
 * (e.g. preshared keys) or the previously used wrapping key. The previous
 * wrapping key must be provided by the requesting entity in the form found in
 * the response data.</p> 
 * 
 * <p>The wrapping key is always an AES-128 key for AES key wrap/unwrap.</p>
 * 
 * <p>This key exchange scheme does not provide perfect forward secrecy and
 * should only be used if necessary to satisfy other security requirements.</p>
 * 
 * @author Wesley Miaw <wmiaw@netflix.com>
 */
public class JsonWebKeyLadderExchange extends KeyExchangeFactory {
    /** Encoding charset. */
    private static final Charset UTF_8 = Charset.forName("UTF-8");
    
    /** Dummy wrapping key ID. */
    private static final String WRAP_KEY_ID = "wrapKeyId";
    
    /** Encrypt/decrypt key operations. */
    private static final Set<KeyOp> ENCRYPT_DECRYPT = new HashSet<KeyOp>(Arrays.asList(KeyOp.encrypt, KeyOp.decrypt));
    /** Wrap/unwrap key operations. */
    private static final Set<KeyOp> WRAP_UNWRAP = new HashSet<KeyOp>(Arrays.asList(KeyOp.wrapKey, KeyOp.unwrapKey));
    /** Sign/verify key operations. */
    private static final Set<KeyOp> SIGN_VERIFY = new HashSet<KeyOp>(Arrays.asList(KeyOp.sign, KeyOp.verify));
    
    /** Wrapping key wrap mechanism. */
    public enum Mechanism {
        /** Wrapping key wrapped by PSK (AES-128 key wrap). */
        PSK,
        /** Wrapping key wrapped by previous wrapping key (AES-128 key wrap). */
        WRAP,
    }
    
    /**
     * <p>JSON Web Key ladder key request data.</p>
     * 
     * <p>
     * {@code {
     *   "#mandatory" : [ "mechanism" ],
     *   "mechanism" : "enum(PSK|MGK|WRAP)",
     *   "wrapdata" : "base64",
     * }} where:
     * <ul>
     * <li>{@code mechanism} identifies the mechanism for wrapping and unwrapping the wrapping key</li>
     * <li>{@code wrapdata} the Base64-encoded wrapping data for the previous wrapping key</li>
     * </ul></p>
     */
    public static class RequestData extends KeyRequestData {
        /** Key wrap key wrapping mechanism. */
        private static final String KEY_MECHANISM = "mechanism";
        /** Key wrap data. */
        private static final String KEY_WRAPDATA = "wrapdata";
        
        /**
         * <p>Create a new JSON Web Key ladder key request data instance
         * with the specified mechanism and wrapping key data.</p>
         * 
         * <p>Arguments not applicable to the specified mechanism are
         * ignored.</p>
         * 
         * @param mechanism the wrap key wrapping mechanism.
         * @param wrapdata the wrap data for reconstructing the previous
         *        wrapping key. May be null if the mechanism does not use the
         *        previous wrapping key.
         * @throws MslInternalException if the mechanism requires wrap data and
         *         the required argument is null.
         */
        public RequestData(final Mechanism mechanism, final byte[] wrapdata) {
            super(KeyExchangeScheme.JWK_LADDER);
            this.mechanism = mechanism;
            
            switch (mechanism) {
                case WRAP:
                    if (wrapdata == null)
                        throw new MslInternalException("Previous wrapping key based key exchange requires the previous wrapping key data and ID.");
                    this.wrapdata = wrapdata;
                    break;
                default:
                    this.wrapdata = null;
                    break;
            }
        }
        
        /**
         * Create a new JSON Web Key ladder key request data instance
         * from the provided MSL object.
         * 
         * @param keyRequestMo the MSL object.
         * @throws MslEncodingException if there is an error parsing the data.
         * @throws MslCryptoException the wrapped key data cannot be verified
         *         or decrypted, or the specified mechanism is not supported.
         * @throws MslKeyExchangeException if the specified mechanism is not
         *         recognized or the wrap data is missing or invalid.
         */
        public RequestData(final MslObject keyRequestMo) throws MslCryptoException, MslKeyExchangeException, MslEncodingException {
            super(KeyExchangeScheme.JWK_LADDER);
            
            try {
                final String mechanismName = keyRequestMo.getString(KEY_MECHANISM);
                try {
                    mechanism = Mechanism.valueOf(mechanismName);
                } catch (final IllegalArgumentException e) {
                    throw new MslKeyExchangeException(MslError.UNIDENTIFIED_KEYX_MECHANISM, mechanismName, e);
                }
            } catch (final MslEncoderException e) {
                throw new MslEncodingException(MslError.MSL_PARSE_ERROR, "keydata " + keyRequestMo, e);
            }
            
            try {
                switch (mechanism) {
                    case PSK:
                    {
                        wrapdata = null;
                        break;
                    }
                    case WRAP:
                    {
                        wrapdata = keyRequestMo.getBytes(KEY_WRAPDATA);
                        if (wrapdata.length == 0)
                            throw new MslKeyExchangeException(MslError.KEYX_WRAPPING_KEY_MISSING, "keydata " + keyRequestMo);
                        break;
                    }
                    default:
                        throw new MslCryptoException(MslError.UNSUPPORTED_KEYX_MECHANISM, mechanism.name());
                }
            } catch (final MslEncoderException e) {
                throw new MslEncodingException(MslError.MSL_PARSE_ERROR, "keydata " + keyRequestMo, e);
            }
        }

        /**
         * @return the wrap key wrapping mechanism.
         */
        public Mechanism getMechanism() {
            return mechanism;
        }
        
        /**
         * @return the previous wrapping key data or null if not applicable.
         */
        public byte[] getWrapdata() {
            return wrapdata;
        }
        
        /* (non-Javadoc)
         * @see com.netflix.msl.keyx.KeyRequestData#getKeydata(com.netflix.msl.io.MslEncoderFactory, com.netflix.msl.io.MslEncoderFormat)
         */
        @Override
        protected MslObject getKeydata(final MslEncoderFactory encoder, final MslEncoderFormat format) throws MslEncoderException {
            final MslObject mo = encoder.createObject();
            mo.put(KEY_MECHANISM, mechanism.name());
            if (wrapdata != null) mo.put(KEY_WRAPDATA, wrapdata);
            return mo;
        }
        
        /* (non-Javadoc)
         * @see com.netflix.msl.keyx.KeyRequestData#equals(java.lang.Object)
         */
        @Override
        public boolean equals(final Object obj) {
            if (obj == this) return true;
            if (!(obj instanceof RequestData)) return false;
            final RequestData that = (RequestData)obj;
            final boolean wrapdataEqual = Arrays.equals(wrapdata, that.wrapdata);
            return super.equals(obj) &&
                mechanism.equals(that.mechanism) &&
                wrapdataEqual;
        }
        
        /* (non-Javadoc)
         * @see com.netflix.msl.keyx.KeyRequestData#hashCode()
         */
        @Override
        public int hashCode() {
            final int wrapdataHashCode = (wrapdata != null) ? Arrays.hashCode(wrapdata) : 0;
            return super.hashCode() ^
                mechanism.hashCode() ^
                wrapdataHashCode;
        }
        
        /** Wrap key wrapping mechanism. */
        private final Mechanism mechanism;
        /** Wrap data. */
        private final byte[] wrapdata;
    }
    
    /**
     * <p>JSON Web Key ladder key response data.</p>
     * 
     * <p>
     * {@code {
     *   "#mandatory" : [ "wrapkey", "wrapdata", "encryptionkey", "hmackey" ],
     *   "wrapkey" : "base64",
     *   "wrapdata" : "base64",
     *   "encryptionkey" : "base64",
     *   "hmackey" : "base64",
     * }} where:
     * <ul>
     * <li>{@code wrapkey} the Base64-encoded new wrapping key in JWK format, wrapped by the wrapping key</li>
     * <li>{@code wrapdata} the Base64-encoded wrapping key data for use in subsequent key request data</li>
     * <li>{@code encryptionkey} the Base64-encoded session encryption key in JWK format, wrapped with the new wrapping key</li>
     * <li>{@code hmackey} the Base64-encoded session HMAC key in JWK format, wrapped with the new wrapping key</li>
     * </ul></p>
     */
    public static class ResponseData extends KeyResponseData {
        /** Key wrapping key. */
        private static final String KEY_WRAP_KEY = "wrapkey";
        /** Key wrapping key data. */
        private static final String KEY_WRAPDATA = "wrapdata";
        /** Key encrypted encryption key. */
        private static final String KEY_ENCRYPTION_KEY = "encryptionkey";
        /** Key encrypted HMAC key. */
        private static final String KEY_HMAC_KEY = "hmackey";
        
        /**
         * Create a new JSON Web Key ladder key response data instance
         * with the provided master token and wrapped keys.
         * 
         * @param masterToken the master token.
         * @param wrapKey the wrapped wrap key.
         * @param wrapdata the wrap data for reconstructing the wrap key.
         * @param encryptionKey the wrap key wrapped encryption key.
         * @param hmacKey the wrap key wrapped HMAC key.
         */
        public ResponseData(final MasterToken masterToken, final byte[] wrapKey, final byte[] wrapdata, final byte[] encryptionKey, final byte[] hmacKey) {
            super(masterToken, KeyExchangeScheme.JWK_LADDER);
            this.wrapKey = wrapKey;
            this.wrapdata = wrapdata;
            this.encryptionKey = encryptionKey;
            this.hmacKey = hmacKey;
        }

        /**
         * Create a new JSON Web Key ladder key response data instance
         * with the provided master token from the provided MSL object.
         * 
         * @param masterToken the master token.
         * @param keyDataMo the MSL object.
         * @throws MslEncodingException if there is an error parsing the data.
         * @throws MslKeyExchangeException if the mechanism is not recognized.
         */
        public ResponseData(final MasterToken masterToken, final MslObject keyDataMo) throws MslKeyExchangeException, MslEncodingException {
            super(masterToken, KeyExchangeScheme.JWK_LADDER);
            try {
                wrapKey = keyDataMo.getBytes(KEY_WRAP_KEY);
                wrapdata = keyDataMo.getBytes(KEY_WRAPDATA);
                encryptionKey = keyDataMo.getBytes(KEY_ENCRYPTION_KEY);
                hmacKey = keyDataMo.getBytes(KEY_HMAC_KEY);
            } catch (final MslEncoderException e) {
                throw new MslEncodingException(MslError.MSL_PARSE_ERROR, "keydata " + keyDataMo, e);
            }
        }
        
        /**
         * @return the session key wrapping key.
         */
        public byte[] getWrapKey() {
            return wrapKey;
        }
        
        /**
         * @return the session key wrapping key data.
         */
        public byte[] getWrapdata() {
            return wrapdata;
        }

        /**
         * @return the wrapped session encryption key.
         */
        public byte[] getEncryptionKey() {
            return encryptionKey;
        }

        /**
         * @return the wrapped session HMAC key.
         */
        public byte[] getHmacKey() {
            return hmacKey;
        }

        @Override
        protected MslObject getKeydata(final MslEncoderFactory encoder, final MslEncoderFormat format) throws MslEncoderException {
            final MslObject mo = encoder.createObject();
            mo.put(KEY_WRAP_KEY, wrapKey);
            mo.put(KEY_WRAPDATA, wrapdata);
            mo.put(KEY_ENCRYPTION_KEY, encryptionKey);
            mo.put(KEY_HMAC_KEY, hmacKey);
            return mo;
        }
        
        /* (non-Javadoc)
         * @see com.netflix.msl.keyx.KeyResponseData#equals(java.lang.Object)
         */
        @Override
        public boolean equals(final Object obj) {
            if (obj == this) return true;
            if (!(obj instanceof ResponseData)) return false;
            final ResponseData that = (ResponseData)obj;
            return super.equals(obj) &&
                Arrays.equals(wrapKey, that.wrapKey) &&
                Arrays.equals(wrapdata, that.wrapdata) &&
                Arrays.equals(encryptionKey, that.encryptionKey) &&
                Arrays.equals(hmacKey, that.hmacKey);
        }
        
        /* (non-Javadoc)
         * @see com.netflix.msl.keyx.KeyResponseData#hashCode()
         */
        @Override
        public int hashCode() {
            return super.hashCode() ^
                Arrays.hashCode(wrapKey) ^
                Arrays.hashCode(wrapdata) ^
                Arrays.hashCode(encryptionKey) ^
                Arrays.hashCode(hmacKey);
        }
        
        /** Wrapped wrap key. */
        private final byte[] wrapKey;
        /** Wrap data. */
        private final byte[] wrapdata;
        /** Wrapped encryption key. */
        private final byte[] encryptionKey;
        /** Wrapped HMAC key. */
        private final byte[] hmacKey;
    }
    
    /**
     * <p>A specialized crypto context for wrapping and unwrapping JSON web
     * keys.</p>
     * 
     * <p>Implementations of this class must add and remove padding to the JSON
     * web key string representation's binary encoding for compatibility with
     * the wrapping algorithm used.</p> 
     */
    public static abstract class JwkCryptoContext implements ICryptoContext {
        /* (non-Javadoc)
         * @see com.netflix.msl.crypto.ICryptoContext#encrypt(byte[], com.netflix.msl.io.MslEncoderFactory, com.netflix.msl.io.MslEncoderFormat)
         */
        @Override
        public byte[] encrypt(final byte[] data, final MslEncoderFactory encoder, final MslEncoderFormat format) throws MslCryptoException {
            throw new MslCryptoException(MslError.ENCRYPT_NOT_SUPPORTED);
        }

        /* (non-Javadoc)
         * @see com.netflix.msl.crypto.ICryptoContext#decrypt(byte[], com.netflix.msl.io.MslEncoderFactory)
         */
        @Override
        public byte[] decrypt(final byte[] data, final MslEncoderFactory encoder) throws MslCryptoException {
            throw new MslCryptoException(MslError.DECRYPT_NOT_SUPPORTED);
        }

        /* (non-Javadoc)
         * @see com.netflix.msl.crypto.ICryptoContext#sign(byte[], com.netflix.msl.io.MslEncoderFactory, com.netflix.msl.io.MslEncoderFormat)
         */
        @Override
        public byte[] sign(final byte[] data, final MslEncoderFactory encoder, final MslEncoderFormat format) throws MslCryptoException {
            throw new MslCryptoException(MslError.SIGN_NOT_SUPPORTED);
        }

        /* (non-Javadoc)
         * @see com.netflix.msl.crypto.ICryptoContext#verify(byte[], byte[], com.netflix.msl.io.MslEncoderFactory)
         */
        @Override
        public boolean verify(final byte[] data, final byte[] signature, final MslEncoderFactory encoder) throws MslCryptoException {
            throw new MslCryptoException(MslError.VERIFY_NOT_SUPPORTED);
        }
    }
    
    /**
     * AES key wrap JSON web key crypto context.
     */
    public static class AesKwJwkCryptoContext extends JwkCryptoContext {
        /** AES key wrap cipher transform. */
        private static final String A128_KW_TRANSFORM = "AESWrap";
        /** AES key wrap block size in bytes. */
        private static final int AES_KW_BLOCK_SIZE = 8;
        
        /** Space character. */
        private static final byte SPACE = (byte)' ';
        
        /**
         * Create an AES key wrap JSON web key crypto context. The provided
         * crypto context must perform AES key wrap for its wrap and unwrap
         * functions.
         * 
         * @param cryptoContext the backing crypto context.
         */
        public AesKwJwkCryptoContext(final ICryptoContext cryptoContext) {
            this.key = null;
            this.cryptoContext = cryptoContext;
        }
        
        /**
         * Create an AES key wrap JSON web key crypto context with the provided
         * key.
         * 
         * @param key AES secret key.
         */
        public AesKwJwkCryptoContext(final SecretKey key) {
            if (!key.getAlgorithm().equals(JcaAlgorithm.AESKW))
                throw new IllegalArgumentException("Secret key must be an " + JcaAlgorithm.AESKW + " key.");
            this.key = key;
            this.cryptoContext = null;
        }

        /* (non-Javadoc)
         * @see com.netflix.msl.crypto.ICryptoContext#wrap(byte[], com.netflix.msl.io.MslEncoderFactory, com.netflix.msl.io.MslEncoderFormat)
         */
        @Override
        public byte[] wrap(final byte[] data, final MslEncoderFactory encoder, final MslEncoderFormat format) throws MslCryptoException {
            // Compute the number of bytes that are not aligned to the block
            // size.
            final int unalignedBytes = data.length % AES_KW_BLOCK_SIZE;
            
            // If there are no unaligned bytes then we're good. Otherwise add
            // spaces after the opening brace as padding. This assumes the data
            // is actually the UTF-8 binary representation of a JSON web key.
            final byte[] alignedJwk;
            if (unalignedBytes == 0) {
                alignedJwk = data;
            } else {
                final int paddingCount = AES_KW_BLOCK_SIZE - unalignedBytes;
                alignedJwk = new byte[data.length + paddingCount];
                alignedJwk[0] = '{';
                final int dataOffset = 1 + paddingCount;
                Arrays.fill(alignedJwk, 1, dataOffset, SPACE);
                System.arraycopy(data, 1, alignedJwk, dataOffset, data.length - 1);
            }
            
            // If a secret key is provided use it.
            if (key != null) {
                try {
                    // Encrypt plaintext.
                    final Cipher cipher = CryptoCache.getCipher(A128_KW_TRANSFORM);
                    cipher.init(Cipher.WRAP_MODE, key);
                    // The wrap() function requires a key object, but the data
                    // we are trying to wrap is not necessarily a key. However
                    // it should be aligned to the AES key wrap block size so
                    // we can use the AES key wrap algorithm.
                    final Key secretKey = new SecretKeySpec(alignedJwk, JcaAlgorithm.AESKW);
                    return cipher.wrap(secretKey);
                } catch (final NoSuchPaddingException e) {
                    throw new MslInternalException("Unsupported padding exception.", e);
                } catch (final NoSuchAlgorithmException e) {
                    throw new MslInternalException("Invalid cipher algorithm specified.", e);
                } catch (final IllegalArgumentException e) {
                    throw new MslInternalException("Zero-length plaintext provided.", e);
                } catch (final InvalidKeyException e) {
                    throw new MslCryptoException(MslError.INVALID_SYMMETRIC_KEY, e);
                } catch (final IllegalBlockSizeException e) {
                    throw new MslCryptoException(MslError.PLAINTEXT_ILLEGAL_BLOCK_SIZE, "not expected when padding is specified", e);
                }
            }
            
            // Otherwise use the backing crypto context.
            return cryptoContext.wrap(alignedJwk, encoder, format);
        }

        /* (non-Javadoc)
         * @see com.netflix.msl.crypto.ICryptoContext#unwrap(byte[], com.netflix.msl.io.MslEncoderFactory)
         */
        @Override
        public byte[] unwrap(final byte[] data, final MslEncoderFactory encoder) throws MslCryptoException {
            // If a secret key is provided use it.
            if (key != null) {
                try {
                    // Decrypt ciphertext.
                    final Cipher cipher = CryptoCache.getCipher(A128_KW_TRANSFORM);
                    cipher.init(Cipher.UNWRAP_MODE, key);
                    return cipher.unwrap(data, "AES", Cipher.SECRET_KEY).getEncoded();
                } catch (final NoSuchPaddingException e) {
                    throw new MslInternalException("Unsupported padding exception.", e);
                } catch (final NoSuchAlgorithmException e) {
                    throw new MslInternalException("Invalid cipher algorithm specified.", e);
                } catch (final InvalidKeyException e) {
                    throw new MslCryptoException(MslError.INVALID_SYMMETRIC_KEY, e);
                }
            }
            
            // Otherwise use the backing crypto context.
            return cryptoContext.unwrap(data, encoder);
        }
        
        /** AES secret key. */
        private final SecretKey key;
        /** AES key wrap crypto context. */
        private final ICryptoContext cryptoContext;
    }
    
    /**
     * Create the JSON web key crypto context identified by the mechanism.
     * 
     * @param ctx MSL context.
     * @param mechanism the wrap key wrapping mechanism.
     * @param wrapdata the wrap key previous wrapping key data. May be null.
     * @param identity the entity identity.
     * @return the JSON web key crypto context.
     * @throws MslCryptoException if the crypto context cannot be created.
     * @throws MslKeyExchangeException if the mechanism is unsupported.
     * @throws MslEntityAuthException if there is a problem with the entity
     *         identity.
     */
    private static JwkCryptoContext createCryptoContext(final MslContext ctx, final Mechanism mechanism, final byte[] wrapdata, final String identity) throws MslKeyExchangeException, MslCryptoException, MslEntityAuthException {
        switch (mechanism) {
            case PSK:
            {
                final EntityAuthenticationData authdata = new PresharedAuthenticationData(identity);
                final EntityAuthenticationFactory factory = ctx.getEntityAuthenticationFactory(EntityAuthenticationScheme.PSK);
                if (factory == null)
                    throw new MslKeyExchangeException(MslError.UNSUPPORTED_KEYX_MECHANISM, mechanism.name());
                final ICryptoContext aesKwCryptoContext = factory.getCryptoContext(ctx, authdata);
                return new AesKwJwkCryptoContext(aesKwCryptoContext);
            }
            case WRAP:
            {
                final ICryptoContext cryptoContext = ctx.getMslCryptoContext();
                final MslEncoderFactory encoder = ctx.getMslEncoderFactory();
                final byte[] wrapBytes = cryptoContext.unwrap(wrapdata, encoder);
                if (wrapBytes == null || wrapBytes.length == 0)
                    throw new MslKeyExchangeException(MslError.KEYX_WRAPPING_KEY_MISSING);
                final SecretKey wrapKey = new SecretKeySpec(wrapBytes, JcaAlgorithm.AESKW);
                return new AesKwJwkCryptoContext(wrapKey);
            }
            default:
                throw new MslKeyExchangeException(MslError.UNSUPPORTED_KEYX_MECHANISM, mechanism.name());
        }
    }
    
    /**
     * Create a new JSON Web Key ladder key exchange factory.
     * 
     * @param repository the wrapping key crypto context repository.
     * @param authutils authentication utilities.
     */
    public JsonWebKeyLadderExchange(final WrapCryptoContextRepository repository, final AuthenticationUtils authutils) {
        super(KeyExchangeScheme.JWK_LADDER);
        this.repository = repository;
        this.authutils = authutils;
    }

    /* (non-Javadoc)
     * @see com.netflix.msl.keyx.KeyExchangeFactory#createRequestData(com.netflix.msl.util.MslContext, com.netflix.msl.io.MslObject)
     */
    @Override
    protected KeyRequestData createRequestData(final MslContext ctx, final MslObject keyRequestMo) throws MslEncodingException, MslKeyExchangeException, MslCryptoException {
        return new RequestData(keyRequestMo);
    }

    /* (non-Javadoc)
     * @see com.netflix.msl.keyx.KeyExchangeFactory#createResponseData(com.netflix.msl.util.MslContext, com.netflix.msl.tokens.MasterToken, com.netflix.msl.io.MslObject)
     */
    @Override
    protected KeyResponseData createResponseData(final MslContext ctx, final MasterToken masterToken, final MslObject keyResponseMo) throws MslEncodingException, MslKeyExchangeException {
        return new ResponseData(masterToken, keyResponseMo);
    }

    /* (non-Javadoc)
     * @see com.netflix.msl.keyx.KeyExchangeFactory#generateResponse(com.netflix.msl.util.MslContext, com.netflix.msl.io.MslEncoderFormat, com.netflix.msl.keyx.KeyRequestData, com.netflix.msl.tokens.MasterToken)
     */
    @Override
    public KeyExchangeData generateResponse(final MslContext ctx, final MslEncoderFormat format, final KeyRequestData keyRequestData, final MasterToken masterToken) throws MslKeyExchangeException, MslCryptoException, MslEncodingException, MslMasterTokenException, MslEntityAuthException, MslException {
        if (!(keyRequestData instanceof RequestData))
            throw new MslInternalException("Key request data " + keyRequestData.getClass().getName() + " was not created by this factory.");
        final RequestData request = (RequestData)keyRequestData;

        // If the master token was not issued by the local entity then we
        // should not be generating a key response for it.
        if (!masterToken.isVerified())
            throw new MslMasterTokenException(MslError.MASTERTOKEN_UNTRUSTED, masterToken);
        
        // Grab the request data.
        final Mechanism mechanism = request.getMechanism();
        final byte[] prevWrapdata = request.getWrapdata();
        final String identity = masterToken.getIdentity();
        
        // Verify the scheme is permitted.
        if(!authutils.isSchemePermitted(identity, this.getScheme()))
            throw new MslKeyExchangeException(MslError.KEYX_INCORRECT_DATA, "Authentication Scheme for Device Type Not Supported " + identity + ":" + this.getScheme());
        
        // Create random AES-128 wrapping key.
        final byte[] wrapBytes = new byte[16];
        ctx.getRandom().nextBytes(wrapBytes);
        final SecretKey wrapKey = new SecretKeySpec(wrapBytes, JcaAlgorithm.AESKW);
        
        // Create the wrap data.
        final ICryptoContext mslCryptoContext = ctx.getMslCryptoContext();
        final MslEncoderFactory encoder = ctx.getMslEncoderFactory();
        final byte[] wrapdata = mslCryptoContext.wrap(wrapBytes, encoder, format);
        
        // Create random AES-128 encryption and SHA-256 HMAC keys.
        final byte[] encryptionBytes = new byte[16];
        final byte[] hmacBytes = new byte[32];
        ctx.getRandom().nextBytes(encryptionBytes);
        ctx.getRandom().nextBytes(hmacBytes);
        final SecretKey encryptionKey = new SecretKeySpec(encryptionBytes, JcaAlgorithm.AES);
        final SecretKey hmacKey = new SecretKeySpec(hmacBytes, JcaAlgorithm.HMAC_SHA256);
        
        // Wrap wrapping key using specified wrapping key.
        final JsonWebKey wrapJwk = new JsonWebKey(WRAP_UNWRAP, Algorithm.A128KW, false, WRAP_KEY_ID, wrapKey);
        final byte[] wrapJwkBytes = wrapJwk.toMslEncoding(encoder, MslEncoderFormat.JSON);
        final ICryptoContext wrapKeyCryptoContext = createCryptoContext(ctx, mechanism, prevWrapdata, identity);
        final byte[] wrappedWrapJwk = wrapKeyCryptoContext.wrap(wrapJwkBytes, encoder, format);
        
        // Wrap session keys inside JSON Web Key objects with the wrapping key.
        final ICryptoContext wrapCryptoContext = new AesKwJwkCryptoContext(wrapKey);
        final JsonWebKey encryptionJwk = new JsonWebKey(ENCRYPT_DECRYPT, Algorithm.A128CBC, false, null, encryptionKey);
        final JsonWebKey hmacJwk = new JsonWebKey(SIGN_VERIFY, Algorithm.HS256, false, null, hmacKey);
        final byte[] encryptionJwkBytes = encryptionJwk.toMslEncoding(encoder, MslEncoderFormat.JSON);
        final byte[] hmacJwkBytes = hmacJwk.toMslEncoding(encoder, MslEncoderFormat.JSON);
        final byte[] wrappedEncryptionJwk = wrapCryptoContext.wrap(encryptionJwkBytes, encoder, format);
        final byte[] wrappedHmacJwk = wrapCryptoContext.wrap(hmacJwkBytes, encoder, format);
        
        // Create the master token.
        final TokenFactory tokenFactory = ctx.getTokenFactory();
        final MasterToken newMasterToken = tokenFactory.renewMasterToken(ctx, masterToken, encryptionKey, hmacKey, null);
        
        // Create session crypto context.
        final ICryptoContext cryptoContext = new SessionCryptoContext(ctx, newMasterToken);
        
        // Return the key exchange data.
        final KeyResponseData keyResponseData = new ResponseData(newMasterToken, wrappedWrapJwk, wrapdata, wrappedEncryptionJwk, wrappedHmacJwk);
        return new KeyExchangeData(keyResponseData, cryptoContext);
    }

    /* (non-Javadoc)
     * @see com.netflix.msl.keyx.KeyExchangeFactory#generateResponse(com.netflix.msl.util.MslContext, com.netflix.msl.io.MslEncoderFormat, com.netflix.msl.keyx.KeyRequestData, com.netflix.msl.entityauth.EntityAuthenticationData)
     */
    @Override
    public KeyExchangeData generateResponse(final MslContext ctx, final MslEncoderFormat format, final KeyRequestData keyRequestData,final EntityAuthenticationData entityAuthData) throws MslKeyExchangeException, MslCryptoException, MslEncodingException, MslEntityAuthException, MslException {
        if (!(keyRequestData instanceof RequestData))
            throw new MslInternalException("Key request data " + keyRequestData.getClass().getName() + " was not created by this factory.");
        final RequestData request = (RequestData)keyRequestData;
        
        // Verify the scheme is permitted.
        final String identity = entityAuthData.getIdentity();
        if(!authutils.isSchemePermitted(identity, this.getScheme()))
            throw new MslKeyExchangeException(MslError.KEYX_INCORRECT_DATA, "Authentication Scheme for Device Type Not Supported " + identity + ":" + this.getScheme());

        // Create random AES-128 wrapping key.
        final byte[] wrapBytes = new byte[16];
        ctx.getRandom().nextBytes(wrapBytes);
        final SecretKey wrapKey = new SecretKeySpec(wrapBytes, JcaAlgorithm.AESKW);
        
        // Create the wrap data.
        final ICryptoContext mslCryptoContext = ctx.getMslCryptoContext();
        final MslEncoderFactory encoder = ctx.getMslEncoderFactory();
        final byte[] wrapdata = mslCryptoContext.wrap(wrapBytes, encoder, format);
        
        // Create random AES-128 encryption and SHA-256 HMAC keys.
        final byte[] encryptionBytes = new byte[16];
        final byte[] hmacBytes = new byte[32];
        ctx.getRandom().nextBytes(encryptionBytes);
        ctx.getRandom().nextBytes(hmacBytes);
        final SecretKey encryptionKey = new SecretKeySpec(encryptionBytes, JcaAlgorithm.AES);
        final SecretKey hmacKey = new SecretKeySpec(hmacBytes, JcaAlgorithm.HMAC_SHA256);
        
        // Grab the request data.
        final Mechanism mechanism = request.getMechanism();
        final byte[] prevWrapdata = request.getWrapdata();
        
        // Wrap wrapping key using specified wrapping key.
        final JsonWebKey wrapJwk = new JsonWebKey(WRAP_UNWRAP, Algorithm.A128KW, false, WRAP_KEY_ID, wrapKey);
        final byte[] wrapJwkBytes = wrapJwk.toMslEncoding(encoder, MslEncoderFormat.JSON);
        final ICryptoContext wrapKeyCryptoContext = createCryptoContext(ctx, mechanism, prevWrapdata, identity);
        final byte[] wrappedWrapJwk = wrapKeyCryptoContext.wrap(wrapJwkBytes, encoder, format);
        
        // Wrap session keys inside JSON Web Key objects with the wrapping key.
        final ICryptoContext wrapCryptoContext = new AesKwJwkCryptoContext(wrapKey);
        final JsonWebKey encryptionJwk = new JsonWebKey(ENCRYPT_DECRYPT, Algorithm.A128CBC, false, null, encryptionKey);
        final JsonWebKey hmacJwk = new JsonWebKey(SIGN_VERIFY, Algorithm.HS256, false, null, hmacKey);
        final byte[] encryptionJwkBytes = encryptionJwk.toMslEncoding(encoder, MslEncoderFormat.JSON);
        final byte[] hmacJwkBytes = hmacJwk.toMslEncoding(encoder, MslEncoderFormat.JSON);
        final byte[] wrappedEncryptionJwk = wrapCryptoContext.wrap(encryptionJwkBytes, encoder, format);
        final byte[] wrappedHmacJwk = wrapCryptoContext.wrap(hmacJwkBytes, encoder, format);
        
        // Create the master token.
        final TokenFactory tokenFactory = ctx.getTokenFactory();
        final MasterToken newMasterToken = tokenFactory.createMasterToken(ctx, entityAuthData, encryptionKey, hmacKey, null);
        
        // Create session crypto context.
        final ICryptoContext cryptoContext = new SessionCryptoContext(ctx, newMasterToken);
        
        // Return the key exchange data.
        final KeyResponseData keyResponseData = new ResponseData(newMasterToken, wrappedWrapJwk, wrapdata, wrappedEncryptionJwk, wrappedHmacJwk);
        return new KeyExchangeData(keyResponseData, cryptoContext);
    }

    /* (non-Javadoc)
     * @see com.netflix.msl.keyx.KeyExchangeFactory#getCryptoContext(com.netflix.msl.util.MslContext, com.netflix.msl.keyx.KeyRequestData, com.netflix.msl.keyx.KeyResponseData, com.netflix.msl.tokens.MasterToken)
     */
    @Override
    public ICryptoContext getCryptoContext(final MslContext ctx, final KeyRequestData keyRequestData, final KeyResponseData keyResponseData, final MasterToken masterToken) throws MslKeyExchangeException, MslCryptoException, MslEncodingException, MslMasterTokenException, MslEntityAuthException {
        if (!(keyRequestData instanceof RequestData))
            throw new MslInternalException("Key request data " + keyRequestData.getClass().getName() + " was not created by this factory.");
        final RequestData request = (RequestData)keyRequestData;
        if (!(keyResponseData instanceof ResponseData))
            throw new MslInternalException("Key response data " + keyResponseData.getClass().getName() + " was not created by this factory.");
        final ResponseData response = (ResponseData)keyResponseData;
        
        // Unwrap new wrapping key.
        final Mechanism mechanism = request.getMechanism();
        final byte[] requestWrapdata = request.getWrapdata();
        final EntityAuthenticationData entityAuthData = ctx.getEntityAuthenticationData(null);
        final String identity = entityAuthData.getIdentity();
        final ICryptoContext wrapKeyCryptoContext;
        switch (mechanism) {
            case PSK:
            {
                final EntityAuthenticationData authdata = new PresharedAuthenticationData(identity);
                final EntityAuthenticationFactory factory = ctx.getEntityAuthenticationFactory(EntityAuthenticationScheme.PSK);
                if (factory == null)
                    throw new MslKeyExchangeException(MslError.UNSUPPORTED_KEYX_MECHANISM, mechanism.name()).setEntityAuthenticationData(entityAuthData);
                final ICryptoContext cryptoContext = factory.getCryptoContext(ctx, authdata);
                wrapKeyCryptoContext = new AesKwJwkCryptoContext(cryptoContext);
                break;
            }
            case WRAP:
            {
                wrapKeyCryptoContext = repository.getCryptoContext(requestWrapdata);
                if (wrapKeyCryptoContext == null)
                    throw new MslKeyExchangeException(MslError.KEYX_WRAPPING_KEY_MISSING, DatatypeConverter.printBase64Binary(requestWrapdata)).setEntityAuthenticationData(entityAuthData);
                break;
            }
            default:
                throw new MslKeyExchangeException(MslError.UNSUPPORTED_KEYX_MECHANISM, mechanism.name()).setEntityAuthenticationData(entityAuthData);
        }
        
        // Unwrap wrapping key.
        final MslEncoderFactory encoder = ctx.getMslEncoderFactory();
        final byte[] unwrappedWrapJwk = wrapKeyCryptoContext.unwrap(response.getWrapKey(), encoder);
        final JsonWebKey wrapJwk;
        try {
<<<<<<< HEAD
            final MslObject wrapJwkMo = encoder.parseObject(unwrappedWrapJwk);
            wrapJwk = new JsonWebKey(wrapJwkMo);
        } catch (final MslEncoderException e) {
            throw new MslKeyExchangeException(MslError.INVALID_JWK, new String(unwrappedWrapJwk, UTF_8), e).setEntity(entityAuthData);
=======
            wrapJwk = new JsonWebKey(new JSONObject(wrapJwkJson));
        } catch (final JSONException e) {
            throw new MslKeyExchangeException(MslError.INVALID_JWK, wrapJwkJson, e).setEntityAuthenticationData(entityAuthData);
>>>>>>> 7332deb4
        }
        final SecretKey wrapKey = wrapJwk.getSecretKey();
        
        // Unwrap session keys with wrapping key.
        final ICryptoContext unwrapCryptoContext = new AesKwJwkCryptoContext(wrapKey);
        final byte[] unwrappedEncryptionJwk = unwrapCryptoContext.unwrap(response.getEncryptionKey(), encoder);
        final byte[] unwrappedHmacJwk = unwrapCryptoContext.unwrap(response.getHmacKey(), encoder);
        final JsonWebKey encryptionJwk;
        try {
<<<<<<< HEAD
            final MslObject encryptionJwkMo = encoder.parseObject(unwrappedEncryptionJwk);
            encryptionJwk = new JsonWebKey(encryptionJwkMo);
        } catch (final MslEncoderException e) {
            throw new MslKeyExchangeException(MslError.INVALID_JWK, new String(unwrappedEncryptionJwk, UTF_8), e).setEntity(entityAuthData);
        }
        final JsonWebKey hmacJwk;
        try {
            final MslObject hmacJwkMo = encoder.parseObject(unwrappedHmacJwk);
            hmacJwk = new JsonWebKey(hmacJwkMo);
        } catch (final MslEncoderException e) {
            throw new MslKeyExchangeException(MslError.INVALID_JWK, new String(unwrappedHmacJwk, UTF_8), e).setEntity(entityAuthData);
=======
            encryptionJwk = new JsonWebKey(new JSONObject(encryptionJwkJson));
        } catch (final JSONException e) {
            throw new MslKeyExchangeException(MslError.INVALID_JWK, encryptionJwkJson, e).setEntityAuthenticationData(entityAuthData);
        }
        final JsonWebKey hmacJwk;
        try {
            hmacJwk = new JsonWebKey(new JSONObject(hmacJwkJson));
        } catch (final JSONException e) {
            throw new MslKeyExchangeException(MslError.INVALID_JWK, hmacJwkJson, e).setEntityAuthenticationData(entityAuthData);
>>>>>>> 7332deb4
        }
        
        // Deliver wrap data to wrap key repository.
        final byte[] wrapdata = response.getWrapdata();
        repository.addCryptoContext(wrapdata, unwrapCryptoContext);
        if (requestWrapdata != null)
            repository.removeCryptoContext(requestWrapdata);

        // Create crypto context.
        final MasterToken responseMasterToken = response.getMasterToken();
        final SecretKey encryptionKey = encryptionJwk.getSecretKey();
        final SecretKey hmacKey = hmacJwk.getSecretKey();
        return new SessionCryptoContext(ctx, responseMasterToken, identity, encryptionKey, hmacKey);
    }
    
    /** Wrapping keys crypto context repository. */
    private final WrapCryptoContextRepository repository;
    /** Authentication utilities. */
    private final AuthenticationUtils authutils;
}<|MERGE_RESOLUTION|>--- conflicted
+++ resolved
@@ -800,16 +800,10 @@
         final byte[] unwrappedWrapJwk = wrapKeyCryptoContext.unwrap(response.getWrapKey(), encoder);
         final JsonWebKey wrapJwk;
         try {
-<<<<<<< HEAD
             final MslObject wrapJwkMo = encoder.parseObject(unwrappedWrapJwk);
             wrapJwk = new JsonWebKey(wrapJwkMo);
         } catch (final MslEncoderException e) {
-            throw new MslKeyExchangeException(MslError.INVALID_JWK, new String(unwrappedWrapJwk, UTF_8), e).setEntity(entityAuthData);
-=======
-            wrapJwk = new JsonWebKey(new JSONObject(wrapJwkJson));
-        } catch (final JSONException e) {
-            throw new MslKeyExchangeException(MslError.INVALID_JWK, wrapJwkJson, e).setEntityAuthenticationData(entityAuthData);
->>>>>>> 7332deb4
+            throw new MslKeyExchangeException(MslError.INVALID_JWK, new String(unwrappedWrapJwk, UTF_8), e).setEntityAuthenticationData(entityAuthData);
         }
         final SecretKey wrapKey = wrapJwk.getSecretKey();
         
@@ -819,29 +813,17 @@
         final byte[] unwrappedHmacJwk = unwrapCryptoContext.unwrap(response.getHmacKey(), encoder);
         final JsonWebKey encryptionJwk;
         try {
-<<<<<<< HEAD
             final MslObject encryptionJwkMo = encoder.parseObject(unwrappedEncryptionJwk);
             encryptionJwk = new JsonWebKey(encryptionJwkMo);
         } catch (final MslEncoderException e) {
-            throw new MslKeyExchangeException(MslError.INVALID_JWK, new String(unwrappedEncryptionJwk, UTF_8), e).setEntity(entityAuthData);
+            throw new MslKeyExchangeException(MslError.INVALID_JWK, new String(unwrappedEncryptionJwk, UTF_8), e).setEntityAuthenticationData(entityAuthData);
         }
         final JsonWebKey hmacJwk;
         try {
             final MslObject hmacJwkMo = encoder.parseObject(unwrappedHmacJwk);
             hmacJwk = new JsonWebKey(hmacJwkMo);
         } catch (final MslEncoderException e) {
-            throw new MslKeyExchangeException(MslError.INVALID_JWK, new String(unwrappedHmacJwk, UTF_8), e).setEntity(entityAuthData);
-=======
-            encryptionJwk = new JsonWebKey(new JSONObject(encryptionJwkJson));
-        } catch (final JSONException e) {
-            throw new MslKeyExchangeException(MslError.INVALID_JWK, encryptionJwkJson, e).setEntityAuthenticationData(entityAuthData);
-        }
-        final JsonWebKey hmacJwk;
-        try {
-            hmacJwk = new JsonWebKey(new JSONObject(hmacJwkJson));
-        } catch (final JSONException e) {
-            throw new MslKeyExchangeException(MslError.INVALID_JWK, hmacJwkJson, e).setEntityAuthenticationData(entityAuthData);
->>>>>>> 7332deb4
+            throw new MslKeyExchangeException(MslError.INVALID_JWK, new String(unwrappedHmacJwk, UTF_8), e).setEntityAuthenticationData(entityAuthData);
         }
         
         // Deliver wrap data to wrap key repository.
