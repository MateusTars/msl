/**
 * Copyright (c) 2012-2015 Netflix, Inc.  All rights reserved.
 *
 * Licensed under the Apache License, Version 2.0 (the "License");
 * you may not use this file except in compliance with the License.
 * You may obtain a copy of the License at
 *
 *    http://www.apache.org/licenses/LICENSE-2.0
 *
 * Unless required by applicable law or agreed to in writing, software
 * distributed under the License is distributed on an "AS IS" BASIS,
 * WITHOUT WARRANTIES OR CONDITIONS OF ANY KIND, either express or implied.
 * See the License for the specific language governing permissions and
 * limitations under the License.
 */

/**
 * <p>An ECC crypto context performs ECDSA sign/verify using a
 *    public/private ECC key pair.</p>
 *
 * @author Pablo Pissanetzky <ppissanetzky@netflix.com>
 * @implements {ICryptoContext}
 */
var EccCryptoContext;

(function() {
    "use strict";

    EccCryptoContext = ICryptoContext.extend({
        /**
         * <p>Create a new ECC crypto context with the provided public and
         * private keys.</p>
         *
         * <p>If there is no private key, signing is unsupported.</p>
         *
         * <p>If there is no public key, verification is unsupported.</p>
         *
         * @param {MslContext} ctx MSL context.
         * @param {PrivateKey} privateKey the private key used for signing.
         * @param {PublicKey} publicKey the public key used for verification.
         * @constructor
         */
        init: function init(ctx, privateKey, publicKey) {
            init.base.call(this);

            // Extract the RAW ECC keys
            if (privateKey)
                privateKey = privateKey.rawKey;
            if (publicKey)
                publicKey = publicKey.rawKey;

            // The properties.
            var props = {
                privateKey: { value: privateKey, writable: false, enumerable: false, configurable: false },
                publicKey: { value: publicKey, writable: false, enumerable: false, configurable: false }
            };
            Object.defineProperties(this, props);
        },

        /** @inheritDoc */
        encrypt: function encrypt(data, encoder, format, callback) {
            AsyncExecutor(callback, function() {
                return data;
            }, this);
        },

        /** @inheritDoc */
        decrypt: function decrypt(data, encoder, callback) {
            AsyncExecutor(callback, function() {
                return data;
            }, this);
        },

        /** @inheritDoc */
        wrap: function wrap(key, encoder, format, callback) {
            AsyncExecutor(callback, function() {
                throw new MslCryptoException(MslError.WRAP_NOT_SUPPORTED, "ECC does not wrap");
            }, this);
        },

        /** @inheritDoc */
        unwrap: function unwrap(data, algo, usages, encoder, callback) {
            AsyncExecutor(callback, function() {
                throw new MslCryptoException(MslError.UNWRAP_NOT_SUPPORTED, "ECC does not unwrap");
            }, this);
        },

        /** @inheritDoc */
        sign: function sign(data, encoder, format, callback) {
            AsyncExecutor(callback, function() {
                if (!this.privateKey)
                    throw new MslCryptoException(MslError.SIGN_NOT_SUPPORTED, "no private key");
                var oncomplete = function(hash) {
                    // Return the signature envelope byte representation.
                    MslSignatureEnvelope$create(new Uint8Array(hash), {
                        result: function(envelope) {
                            envelope.getBytes(encoder, format, {
                                result: function(bytes) {
                                    callback.result(bytes);
                                },
                                error: callback.error,
                            });
                        },
                        error: callback.error
                    });
                };
                var onerror = function(e) {
                    callback.error(new MslCryptoException(MslError.SIGNATURE_ERROR));
                };
                mslCrypto['sign'](WebCryptoAlgorithm.ECDSA_SHA256, this.privateKey, data)
                    .then(oncomplete, onerror);
            }, this);
        },

        /** @inheritDoc */
<<<<<<< HEAD
        verify: function verify(data, signature, encoder, callback) {
=======
        verify: function verify(data, signature, callback) {
            var self = this;
>>>>>>> 7766eaf4
            AsyncExecutor(callback, function() {
                if (!this.publicKey)
                    throw new MslCryptoException(MslError.VERIFY_NOT_SUPPORTED, "no public key");

                // Reconstitute the signature envelope.
                MslSignatureEnvelope$parse(signature, MslSignatureEnvelope$Version.V1, {
                    result: function(envelope) {
                        AsyncExecutor(callback, function() {
                            var oncomplete = callback.result;
                            var onerror = function(e) {
                                callback.error(new MslCryptoException(MslError.SIGNATURE_ERROR));
                            };
                            mslCrypto['verify'](WebCryptoAlgorithm.ECDSA_SHA256, this.publicKey, envelope.signature, data)
                                .then(oncomplete, onerror);
                        }, self);
                    },
                    error: callback.error
                });
            }, this);
        }
    });
})();<|MERGE_RESOLUTION|>--- conflicted
+++ resolved
@@ -15,8 +15,8 @@
  */
 
 /**
- * <p>An ECC crypto context performs ECDSA sign/verify using a
- *    public/private ECC key pair.</p>
+ * <p>An ECC crypto context performs SHA-1 with ECDSA sign/verify using a
+ * public/private ECC key pair.</p>
  *
  * @author Pablo Pissanetzky <ppissanetzky@netflix.com>
  * @implements {ICryptoContext}
@@ -113,12 +113,8 @@
         },
 
         /** @inheritDoc */
-<<<<<<< HEAD
         verify: function verify(data, signature, encoder, callback) {
-=======
-        verify: function verify(data, signature, callback) {
             var self = this;
->>>>>>> 7766eaf4
             AsyncExecutor(callback, function() {
                 if (!this.publicKey)
                     throw new MslCryptoException(MslError.VERIFY_NOT_SUPPORTED, "no public key");
