/**
 * Copyright (c) 2012-2015 Netflix, Inc.  All rights reserved.
 * 
 * Licensed under the Apache License, Version 2.0 (the "License");
 * you may not use this file except in compliance with the License.
 * You may obtain a copy of the License at
 *
 *    http://www.apache.org/licenses/LICENSE-2.0
 *
 * Unless required by applicable law or agreed to in writing, software
 * distributed under the License is distributed on an "AS IS" BASIS,
 * WITHOUT WARRANTIES OR CONDITIONS OF ANY KIND, either express or implied.
 * See the License for the specific language governing permissions and
 * limitations under the License.
 */

/**
 * <p>A MSL header contains entity authentication data or a master token
 * identifying the message sender and data used to authenticate the header
 * data. Portions of the header may be encrypted.</p>
 *
 * <p>A message header is represented as
 * {@code
 * header = {
 *   "#mandatory" : [ "headerdata", "signature" ],
 *   "#conditions" : [ "entityauthdata xor mastertoken" ],
 *   "entityauthdata" : entityauthdata,
 *   "mastertoken" : mastertoken,
 *   "headerdata" : "base64",
 *   "signature" : "base64"
 * }} where:
 * <ul>
 * <li>{@code entityauthdata} is the entity authentication data (mutually exclusive with mastertoken)</li>
 * <li>{@code mastertoken} is the master token (mutually exclusive with entityauthdata)</li>
 * <li>{@code headerdata} is the Base64-encoded encrypted header data (headerdata)</li>
 * <li>{@code signature} is the Base64-encoded verification data of the header data</li>
 * </ul></p>
 *
 * <p>An error header is represented as
 * {@code
 * errorheader = {
 *   "#mandatory" : [ "entityauthdata", "errordata", "signature" ],
 *   "entityauthdata" : entityauthdata,
 *   "errordata" : "base64",
 *   "signature" : "base64"
 * }} where:
 * <ul>
 * <li>{@code entityauthdata} is the entity authentication data</li>
 * <li>{@code errordata} is the Base64-encoded encrypted error data (errordata)</li>
 * <li>{@code signature} is the Base64-encoded verification data of the error data</li>
 * </ul></p>
 *
 * @author Wesley Miaw <wmiaw@netflix.com>
 */
var Header$parseHeader;

(function() {
    /**
<<<<<<< HEAD
     * Key entity authentication data.
     * @const
     * @type {string}
     */
    var KEY_ENTITY_AUTHENTICATION_DATA = Header$KEY_ENTITY_AUTHENTICATION_DATA = "entityauthdata";
    /**
     * Key master token.
     * @const
     * @type {string}
     */
    var KEY_MASTER_TOKEN = Header$KEY_MASTER_TOKEN = "mastertoken";
    /**
     * Key header data.
     * @const
     * @type {string}
     */
    var KEY_HEADERDATA = Header$KEY_HEADERDATA = "headerdata";
    /**
     * Key error data.
     * @const
     * @type {string}
     */
    var KEY_ERRORDATA = Header$KEY_ERRORDATA = "errordata";
    /**
     * Key signature.
     * @const
     * @type {string}
     */
    var KEY_SIGNATURE = Header$KEY_SIGNATURE = "signature";

    /**
     * <p>Construct a new header from the provided MSL object.</p>
=======
     * <p>Construct a new header from the provided JSON object.</p>
>>>>>>> 7332deb4
     * 
     * <p>Headers are encrypted and signed. If a master token is found, it will
     * be used for this purpose. Otherwise the crypto context appropriate for
     * the entity authentication scheme will be used.</p>
     * 
     * <p>For message headers the master token or entity authentication data
     * must be found. For error headers the entity authentication data must be
     * found.</p>
     * 
     * <p>Service tokens will be decrypted and verified with the provided crypto
     * contexts identified by token name. A default crypto context may be
     * provided by using the empty string as the token name; if a token name is
     * not explcitly mapped onto a crypto context, the default crypto context
     * will be used.</p>
     *
     * @param {MslContext} ctx MSL context.
     * @param {MslObject} headerMo header MSL object.
     * @param {Object.<string,ICryptoContext>} cryptoContexts the map of service token names onto crypto
     *        contexts used to decrypt and verify service tokens.
     * @param {{result: function(MessageHeader|ErrorHeader), error: function(Error)}}
     *        callback the callback functions that will receive the header or
     *        or any thrown exceptions.
     * @throws MslEncodingException if there is an error parsing the JSON.
     * @throws MslCryptoException if there is an error decrypting or verifying
     *         the message.
     * @throws MslEntityAuthException if unable to create the entity
     *         authentication data.
     * @throws MslKeyExchangeException if unable to create the key request data
     *         or key response data.
     * @throws MslUserAuthException if unable to create the user authentication
     *         data.
     * @throws MslMessageException if the header signature is invalid.
     * @throws MslException if the message does not contain an entity
     *         authentication data or a master token or a token is improperly
     *         bound to another token.
     */
    Header$parseHeader = function Header$parseHeader(ctx, headerJO, cryptoContexts, callback) {
        AsyncExecutor(callback, function() {
<<<<<<< HEAD
            // Pull authentication data.
            var entityAuthDataMo;
            var masterTokenMo;
=======
            // Pull message data.
            var entityAuthDataJo = headerJO[Header$KEY_ENTITY_AUTHENTICATION_DATA];
            var masterTokenJo = headerJO[Header$KEY_MASTER_TOKEN];
            var signatureB64 = headerJO[Header$KEY_SIGNATURE];

            // Verify message data.
            if ((entityAuthDataJo && typeof entityAuthDataJo !== 'object') ||
                (masterTokenJo && typeof masterTokenJo !== 'object') ||
                typeof signatureB64 !== 'string')
            {
                throw new MslEncodingException(MslError.JSON_PARSE_ERROR, "header/errormsg " + JSON.stringify(headerJO));
            }
            // Reconstruct signature.
>>>>>>> 7332deb4
            var signature;
            try {
                // Pull message data.
                var encoder = ctx.getMslEncoderFactory();
                entityAuthDataMo = (headerMo.has(KEY_ENTITY_AUTHENTICATION_DATA))
                    ? headerMo.getMslObject(KEY_ENTITY_AUTHENTICATION_DATA, encoder)
                    : null;
                masterToken = (headerMo.has(KEY_MASTER_TOKEN))
                    ? headerMo.getMslObject(KEY_MASTER_TOKEN, encoder)
                    : null;
                signature = headerMo.getBytes(KEY_SIGNATURE);
            } catch (e) {
                if (e instanceof MslEncoderException)
                    throw new MslEncodingException(MslError.MSL_PARSE_ERROR, "header/errormsg " + headerMo, e);
                throw e;
            }
            
            // Reconstruct entity authentication data.
            if (entityAuthDataMo) {
                EntityAuthenticationData$parse(ctx, entityAuthDataMo, {
                    result: function(entityAuthData) {
                        reconstructMasterToken(entityAuthData, masterTokenMo, signature);
                    },
                    error: callback.error,
                });
            } else {
                reconstructMasterToken(null, masterTokenMo, signature);
            }
        });
        
        function reconstructMasterToken(entityAuthData, masterTokenMo, signature) {
            if (masterTokenMo) {
                MasterToken$parse(ctx, masterTokenMo, {
                    result: function(masterToken) {
                        processHeaders(entityAuthData, masterToken, signature);
                    },
                    error: callback.error,
                });
            } else {
                processHeaders(entityAuthData, null, signature);
            }
        }
        
        function processHeaders(entityAuthData, masterToken, signature) {
            AsyncExecutor(callback, function() {
<<<<<<< HEAD
                try {
                    // Process message headers.
                    if (headerMo.has(KEY_HEADERDATA)) {
                        var headerdata = headerMo.getBytes(KEY_HEADERDATA);
                        if (headerdata.length == 0)
                            throw new MslMessageException(MslError.HEADER_DATA_MISSING, base64$encode(headerdata)).setEntity(masterToken).setEntity(entityAuthData);
                        MessageHeader$parse(ctx, headerdata, entityAuthData, masterToken, signature, cryptoContexts, callback);
=======
                // Process message headers.
                var headerdata = headerJO[Header$KEY_HEADERDATA];
                if (headerdata != undefined && headerdata != null) {
                    if (typeof headerdata !== 'string')
                        throw new MslEncodingException(MslError.JSON_PARSE_ERROR, "header/errormsg " + JSON.stringify(headerJO));
    
                    // Reconstruct master token.
                    if (masterTokenJo) {
                        MasterToken$parse(ctx, masterTokenJo, {
                            result: function(masterToken) {
                                MessageHeader$parse(ctx, headerdata, entityAuthData, masterToken, signature, cryptoContexts, {
                                    result: function(messageHeader) {
                                        AsyncExecutor(callback, function() {
                                            // Make sure the header was verified and decrypted.
                                            if (!messageHeader.isDecrypted())
                                                throw new MslCryptoException(MslError.MESSAGE_MASTERTOKENBASED_VERIFICATION_FAILED).setMasterToken(masterToken);
                                            
                                            // Return the header.
                                            return messageHeader;
                                        });
                                    },
                                    error: callback.error,
                                });
                            },
                            error: callback.error,
                        });
                        return;
                    } else {
                        MessageHeader$parse(ctx, headerdata, entityAuthData, null, signature, cryptoContexts, {
                            result: function(messageHeader) {
                                AsyncExecutor(callback, function() {
                                    // Make sure the header was verified and decrypted.
                                    if (!messageHeader.isDecrypted())
                                        throw new MslCryptoException(MslError.MESSAGE_ENTITYDATABASED_VERIFICATION_FAILED).setEntityAuthenticationData(entityAuthData);
                                    
                                    // Return the header.
                                    return messageHeader;
                                });
                            },
                            error: callback.error,
                        });
                        return;
>>>>>>> 7332deb4
                    }
                    
                    // Process error headers.
                    else if (headerMo.has(KEY_ERRORDATA)) {
                        var errordata = headerMo.getBytes(KEY_ERRORDATA);
                        if (errordata.length == 0)
                            throw new MslMessageException(MslError.HEADER_DATA_MISSING, base64$encode(errordata)).setEntity(masterToken).setEntity(entityAuthData);
                        ErrorHeader$parse(ctx, errordata, entityAuthData, signature, callback);
                    }
                    
                    // Unknown header.
                    throw new MslEncodingException(MslError.MSL_PARSE_ERROR, headerMo);
                } catch (e) {
                    if (e instanceof MslEncoderException)
                        throw new MslEncodingException(MslError.MSL_PARSE_ERROR, "header/errormsg " + headerMo, e);
                    throw e;
                }
<<<<<<< HEAD
=======
    
                // Process error headers.
                var errordata = headerJO[Header$KEY_ERRORDATA];
                if (errordata != undefined && errordata != null) {
                    if (typeof errordata !== 'string')
                        throw new MslEncodingException(MslError.JSON_PARSE_ERROR, "header/errormsg " + JSON.stringify(headerJO));
                    ErrorHeader$parse(ctx, errordata, entityAuthData, signature, callback);
                    return;
                }
    
                // Unknown header.
                throw new MslEncodingException(MslError.JSON_PARSE_ERROR, JSON.stringify(headerJO));
>>>>>>> 7332deb4
            });
        }
    };
})();<|MERGE_RESOLUTION|>--- conflicted
+++ resolved
@@ -56,42 +56,7 @@
 
 (function() {
     /**
-<<<<<<< HEAD
-     * Key entity authentication data.
-     * @const
-     * @type {string}
-     */
-    var KEY_ENTITY_AUTHENTICATION_DATA = Header$KEY_ENTITY_AUTHENTICATION_DATA = "entityauthdata";
-    /**
-     * Key master token.
-     * @const
-     * @type {string}
-     */
-    var KEY_MASTER_TOKEN = Header$KEY_MASTER_TOKEN = "mastertoken";
-    /**
-     * Key header data.
-     * @const
-     * @type {string}
-     */
-    var KEY_HEADERDATA = Header$KEY_HEADERDATA = "headerdata";
-    /**
-     * Key error data.
-     * @const
-     * @type {string}
-     */
-    var KEY_ERRORDATA = Header$KEY_ERRORDATA = "errordata";
-    /**
-     * Key signature.
-     * @const
-     * @type {string}
-     */
-    var KEY_SIGNATURE = Header$KEY_SIGNATURE = "signature";
-
-    /**
      * <p>Construct a new header from the provided MSL object.</p>
-=======
-     * <p>Construct a new header from the provided JSON object.</p>
->>>>>>> 7332deb4
      * 
      * <p>Headers are encrypted and signed. If a master token is found, it will
      * be used for this purpose. Otherwise the crypto context appropriate for
@@ -130,25 +95,9 @@
      */
     Header$parseHeader = function Header$parseHeader(ctx, headerJO, cryptoContexts, callback) {
         AsyncExecutor(callback, function() {
-<<<<<<< HEAD
             // Pull authentication data.
             var entityAuthDataMo;
             var masterTokenMo;
-=======
-            // Pull message data.
-            var entityAuthDataJo = headerJO[Header$KEY_ENTITY_AUTHENTICATION_DATA];
-            var masterTokenJo = headerJO[Header$KEY_MASTER_TOKEN];
-            var signatureB64 = headerJO[Header$KEY_SIGNATURE];
-
-            // Verify message data.
-            if ((entityAuthDataJo && typeof entityAuthDataJo !== 'object') ||
-                (masterTokenJo && typeof masterTokenJo !== 'object') ||
-                typeof signatureB64 !== 'string')
-            {
-                throw new MslEncodingException(MslError.JSON_PARSE_ERROR, "header/errormsg " + JSON.stringify(headerJO));
-            }
-            // Reconstruct signature.
->>>>>>> 7332deb4
             var signature;
             try {
                 // Pull message data.
@@ -194,65 +143,20 @@
         
         function processHeaders(entityAuthData, masterToken, signature) {
             AsyncExecutor(callback, function() {
-<<<<<<< HEAD
                 try {
                     // Process message headers.
                     if (headerMo.has(KEY_HEADERDATA)) {
                         var headerdata = headerMo.getBytes(KEY_HEADERDATA);
                         if (headerdata.length == 0)
-                            throw new MslMessageException(MslError.HEADER_DATA_MISSING, base64$encode(headerdata)).setEntity(masterToken).setEntity(entityAuthData);
+                            throw new MslMessageException(MslError.HEADER_DATA_MISSING, base64$encode(headerdata)).setMasterToken(masterToken).setEntityAuthenicationData(entityAuthData);
                         MessageHeader$parse(ctx, headerdata, entityAuthData, masterToken, signature, cryptoContexts, callback);
-=======
-                // Process message headers.
-                var headerdata = headerJO[Header$KEY_HEADERDATA];
-                if (headerdata != undefined && headerdata != null) {
-                    if (typeof headerdata !== 'string')
-                        throw new MslEncodingException(MslError.JSON_PARSE_ERROR, "header/errormsg " + JSON.stringify(headerJO));
-    
-                    // Reconstruct master token.
-                    if (masterTokenJo) {
-                        MasterToken$parse(ctx, masterTokenJo, {
-                            result: function(masterToken) {
-                                MessageHeader$parse(ctx, headerdata, entityAuthData, masterToken, signature, cryptoContexts, {
-                                    result: function(messageHeader) {
-                                        AsyncExecutor(callback, function() {
-                                            // Make sure the header was verified and decrypted.
-                                            if (!messageHeader.isDecrypted())
-                                                throw new MslCryptoException(MslError.MESSAGE_MASTERTOKENBASED_VERIFICATION_FAILED).setMasterToken(masterToken);
-                                            
-                                            // Return the header.
-                                            return messageHeader;
-                                        });
-                                    },
-                                    error: callback.error,
-                                });
-                            },
-                            error: callback.error,
-                        });
-                        return;
-                    } else {
-                        MessageHeader$parse(ctx, headerdata, entityAuthData, null, signature, cryptoContexts, {
-                            result: function(messageHeader) {
-                                AsyncExecutor(callback, function() {
-                                    // Make sure the header was verified and decrypted.
-                                    if (!messageHeader.isDecrypted())
-                                        throw new MslCryptoException(MslError.MESSAGE_ENTITYDATABASED_VERIFICATION_FAILED).setEntityAuthenticationData(entityAuthData);
-                                    
-                                    // Return the header.
-                                    return messageHeader;
-                                });
-                            },
-                            error: callback.error,
-                        });
-                        return;
->>>>>>> 7332deb4
                     }
                     
                     // Process error headers.
                     else if (headerMo.has(KEY_ERRORDATA)) {
                         var errordata = headerMo.getBytes(KEY_ERRORDATA);
                         if (errordata.length == 0)
-                            throw new MslMessageException(MslError.HEADER_DATA_MISSING, base64$encode(errordata)).setEntity(masterToken).setEntity(entityAuthData);
+                            throw new MslMessageException(MslError.HEADER_DATA_MISSING, base64$encode(errordata)).setMasterToken(masterToken).setEntityAuthenticationData(entityAuthData);
                         ErrorHeader$parse(ctx, errordata, entityAuthData, signature, callback);
                     }
                     
@@ -263,21 +167,6 @@
                         throw new MslEncodingException(MslError.MSL_PARSE_ERROR, "header/errormsg " + headerMo, e);
                     throw e;
                 }
-<<<<<<< HEAD
-=======
-    
-                // Process error headers.
-                var errordata = headerJO[Header$KEY_ERRORDATA];
-                if (errordata != undefined && errordata != null) {
-                    if (typeof errordata !== 'string')
-                        throw new MslEncodingException(MslError.JSON_PARSE_ERROR, "header/errormsg " + JSON.stringify(headerJO));
-                    ErrorHeader$parse(ctx, errordata, entityAuthData, signature, callback);
-                    return;
-                }
-    
-                // Unknown header.
-                throw new MslEncodingException(MslError.JSON_PARSE_ERROR, JSON.stringify(headerJO));
->>>>>>> 7332deb4
             });
         }
     };
