--- conflicted
+++ resolved
@@ -654,10 +654,10 @@
                         } catch (e) {
                             if (e instanceof MslEncoderException) {
                                 throw new MslEncodingException(MslError.MSL_ENCODE_ERROR, "headerdata", e)
-                                    .setEntity(masterToken)
-                                    .setEntity(entityAuthData)
-                                    .setUser(peerUserIdToken)
-                                    .setUser(userAuthData)
+                                    .setMasterToken(masterToken)
+                                    .setEntityAuthenticationData(entityAuthData)
+                                    .setUserIdToken(peerUserIdToken)
+                                    .setUserAuthenticationData(userAuthData)
                                     .setMessageId(messageId);
                             }
                             throw e;
@@ -676,57 +676,6 @@
                             }
                             throw e;
                         }
-<<<<<<< HEAD
-=======
-
-                        // Encrypt and sign the header data.
-                        var plaintext = textEncoding$getBytes(JSON.stringify(headerJO), MslConstants$DEFAULT_CHARSET);
-                        messageCryptoContext.encrypt(plaintext, {
-                            result: function(headerdata) {
-                                AsyncExecutor(callback, function() {
-                                    messageCryptoContext.sign(headerdata, {
-                                        result: function(signature) {
-                                            AsyncExecutor(callback, function() {
-                                                var props = buildProperties(ctx, messageCryptoContext, user, entityAuthData,
-                                                    masterToken, sender, recipient, timestampSeconds, messageId,
-                                                    keyRequestData, keyResponseData,
-                                                    userAuthData, userIdToken, serviceTokens,
-                                                    peerMasterToken, peerUserIdToken, peerServiceTokens,
-                                                    nonReplayableId, renewable, handshake, capabilities,
-                                                    headerdata, plaintext, signature, true);
-                                                Object.defineProperties(this, props);
-                                                return this;
-                                            }, self);
-                                        },
-                                        error: function(e) {
-                                            AsyncExecutor(callback, function() {
-                                                if (e instanceof MslException) {
-                                                    e.setMasterToken(masterToken);
-                                                    e.setEntityAuthenticationData(entityAuthData);
-                                                    e.setUserIdToken(userIdToken);
-                                                    e.setUserAuthenticationData(userAuthData);
-                                                    e.setMessageId(messageId);
-                                                }
-                                                throw e;
-                                            }, self);
-                                        }
-                                    });
-                                }, self);
-                            },
-                            error: function(e) {
-                                AsyncExecutor(callback, function() {
-                                    if (e instanceof MslException) {
-                                        e.setMasterToken(masterToken);
-                                        e.setEntityAuthenticationData(entityAuthData);
-                                        e.setUserIdToken(userIdToken);
-                                        e.setUserAuthenticationData(userAuthData);
-                                        e.setMessageId(messageId);
-                                    }
-                                    throw e;
-                                }, self);
-                            }
-                        });
->>>>>>> 7332deb4
                     } else {
                         user = creationData.user;
                         timestampSeconds = creationData.timestampSeconds;
@@ -1207,8 +1156,8 @@
                             error: function(e) {
                                 AsyncExecutor(callback, function() {
                                     if (e instanceof MslCryptoException || e instanceof MslEntityAuthException) {
-                                        e.setEntity(masterToken);
-                                        e.setEntity(entityAuthData);
+                                        e.setMasterToken(masterToken);
+                                        e.setEntityAuthenticationData(entityAuthData);
                                     }
                                     throw e;
                                 });
@@ -1219,8 +1168,8 @@
                 error: function(e) {
                     AsyncExecutor(callback, function() {
                         if (e instanceof MslCryptoException || e instanceof MslEntityAuthException) {
-                            e.setEntity(masterToken);
-                            e.setEntity(entityAuthData);
+                            e.setMasterToken(masterToken);
+                            e.setEntityAuthenticationData(entityAuthData);
                         }
                         throw e;
                     });
@@ -1240,11 +1189,10 @@
                     // use it.
                     messageId = headerdata.getLong(KEY_MESSAGE_ID);
                     if (messageId < 0 || messageId > MslConstants$MAX_LONG_VALUE)
-                        throw new MslMessageException(MslError.MESSAGE_ID_OUT_OF_RANGE, "headerdata " + headerdata).setEntity(masterToken).setEntity(entityAuthData);
+                        throw new MslMessageException(MslError.MESSAGE_ID_OUT_OF_RANGE, "headerdata " + headerdata).setMasterToken(masterToken).setEntityAuthenticationData(entityAuthData);
                 } catch (e) {
-<<<<<<< HEAD
                     if (e instanceof MslEncoderException)
-                        throw new MslEncodingException(MslError.MSL_PARSE_ERROR, "headerdata " + base64$encode(plaintext), e).setEntity(masterToken).setEntity(entityAuthData);
+                        throw new MslEncodingException(MslError.MSL_PARSE_ERROR, "headerdata " + base64$encode(plaintext), e).setMasterToken(masterToken).setEntityAuthenticationData(entityAuthData);
                     throw e;
                 }
 
@@ -1271,63 +1219,20 @@
                         : null;
                 } catch (e) {
                     if (e instanceof MslEncoderException)
-                        throw new MslEncodingException(MslError.MSL_PARSE_ERROR, "headerdata " + headerdata, e).setEntity(masterToken).setEntity(entityAuthData).setMessageId(messageId);
+                        throw new MslEncodingException(MslError.MSL_PARSE_ERROR, "headerdata " + headerdata, e).setMasterToken(masterToken).setEntityAuthenticationData(entityAuthData).setMessageId(messageId);
                     throw e;
                 }
-=======
-                    if (e instanceof SyntaxError)
-                        throw new MslEncodingException(MslError.JSON_PARSE_ERROR, "headerdata " + headerdataJson, e).setMasterToken(masterToken).setEntityAuthenticationData(entityAuthData);
-                    throw e;
-                }
-
-                // Pull the message ID first because any error responses need to
-                // use it.
-                var messageId = parseInt(headerdataJO[KEY_MESSAGE_ID]);
-
-                // Verify message ID.
-                if (!messageId || messageId != messageId)
-                    throw new MslEncodingException(MslError.JSON_PARSE_ERROR, "headerdata " + headerdataJson).setMasterToken(masterToken).setEntityAuthenticationData(entityAuthData);
-                if (messageId < 0 || messageId > MslConstants$MAX_LONG_VALUE)
-                    throw new MslMessageException(MslError.MESSAGE_ID_OUT_OF_RANGE, "headerdata " + headerdataJson).setMasterToken(masterToken).setEntityAuthenticationData(entityAuthData);
-
-                // If the message was sent with a master token pull the sender.
-                var sender = (masterToken) ? headerdataJO[KEY_SENDER] : null;
-                if (masterToken && (!sender || typeof sender !== 'string'))
-                    throw new MslEncodingException(MslError.JSON_PARSE_ERROR, "headerdata " + headerdataJson).setMasterToken(masterToken).setEntityAuthenticationData(entityAuthData).setMessageId(messageId);
-                var recipient = (headerdataJO[KEY_RECIPIENT] !== 'undefined') ? headerdataJO[KEY_RECIPIENT] : null;
-                if (recipient && typeof recipient !== 'string')
-                    throw new MslEncodingException(MslError.JSON_PARSE_ERROR, "headerdata " + headerdataJson).setMasterToken(masterToken).setEntityAuthenticationData(entityAuthData).setMessageId(messageId);
-                var timestampSeconds = (headerdataJO[KEY_TIMESTAMP] !== 'undefined') ? headerdataJO[KEY_TIMESTAMP] : null;
-                if (timestampSeconds && typeof timestampSeconds !== 'number')
-                    throw new MslEncodingException(MslError.JSON_PARSE_ERROR, "headerdata " + headerdataJson).setMasterToken(masterToken).setEntityAuthenticationData(entityAuthData).setMessageId(messageId);
-                
-                // Pull and verify key response data.
-                var keyResponseDataJo = headerdataJO[KEY_KEY_RESPONSE_DATA];
-                if (keyResponseDataJo && typeof keyResponseDataJo !== 'object')
-                    throw new MslEncodingException(MslError.JSON_PARSE_ERROR, "headerdata " + headerdataJson).setMasterToken(masterToken).setEntityAuthenticationData(entityAuthData).setMessageId(messageId);
->>>>>>> 7332deb4
 
                 // Change the callback so we can add the message Id to
                 // any thrown exceptions.
                 var originalCallback = callback;
                 callback = {
-<<<<<<< HEAD
                     result: originalCallback.result,
                     error: function(e) {
                         if (e instanceof MslException) {
-                            e.setEntity(masterToken);
-                            e.setEntity(entityAuthData);
+                            e.setMasterToken(masterToken);
+                            e.setEntityAuthenticationData(entityAuthData);
                             e.setMessageId(messageId);
-=======
-                        result: function(ret) { originalCallback.result(ret); },
-                        error: function(e) {
-                            if (e instanceof MslException) {
-                                e.setMasterToken(masterToken);
-                                e.setEntityAuthenticationData(entityAuthData);
-                                e.setMessageId(messageId);
-                            }
-                            originalCallback.error(e);
->>>>>>> 7332deb4
                         }
                         originalCallback.error(e);
                     }
@@ -1380,81 +1285,9 @@
                                                     // exists or by the application crypto context.
                                                     getServiceTokens(ctx, tokensMa, tokenVerificationMasterToken, userIdToken, cryptoContexts, headerdata, {
                                                         result: function(serviceTokens) {
-<<<<<<< HEAD
                                                             buildHeader(headerdata, messageId, sender, recipient, timestamp, keyResponseData, userIdToken, userAuthData, serviceTokens, callback);
                                                         },
                                                         error: callback.error,
-=======
-                                                            AsyncExecutor(callback, function() {
-                                                                var nonReplayableId = (headerdataJO[KEY_NON_REPLAYABLE_ID] !== undefined) ? parseInt(headerdataJO[KEY_NON_REPLAYABLE_ID]) : null;
-                                                                var renewable = headerdataJO[KEY_RENEWABLE];
-                                                                var handshake = (headerdataJO[KEY_HANDSHAKE] !== undefined) ? headerdataJO[KEY_HANDSHAKE] : false;
-
-                                                                // Verify values.
-                                                                if (nonReplayableId != nonReplayableId ||
-                                                                    typeof renewable !== 'boolean' ||
-                                                                    typeof handshake !== 'boolean')
-                                                                {
-                                                                    throw new MslEncodingException(MslError.JSON_PARSE_ERROR, "headerdata " + headerdataJson);
-                                                                }
-                                                                if (nonReplayableId < 0 || nonReplayableId > MslConstants$MAX_LONG_VALUE)
-                                                                    throw new MslMessageException(MslError.NONREPLAYABLE_ID_OUT_OF_RANGE, "headerdata " + headerdataJson);
-
-                                                                // Pull message capabilities.
-                                                                var capabilities = null;
-                                                                var capabilitiesJO = headerdataJO[KEY_CAPABILITIES];
-                                                                if (capabilitiesJO) {
-                                                                    if (typeof capabilitiesJO !== 'object')
-                                                                        throw new MslEncodingException(MslError.JSON_PARSE_ERROR, "headerdata " + headerdataJson);
-                                                                    capabilities = MessageCapabilities$parse(capabilitiesJO);
-                                                                }
-
-                                                                // Pull key request data containers.
-                                                                getKeyRequestData(ctx, headerdataJO, headerdataJson, {
-                                                                    result: function(keyRequestData) {
-                                                                        // Get peer-to-peer tokens.
-                                                                        getPeerToPeerTokens(ctx, headerdataJO, keyResponseData, cryptoContexts, headerdataJson, {
-                                                                            result: function(result) {
-                                                                                AsyncExecutor(callback, function() {
-                                                                                    var peerMasterToken = result.peerMasterToken;
-                                                                                    var peerUserIdToken = result.peerUserIdToken;
-                                                                                    var peerServiceTokens = result.peerServiceTokens;
-
-                                                                                    // Return new message header.
-                                                                                    var headerData = new HeaderData(recipient, messageId, nonReplayableId, renewable, handshake, capabilities,
-                                                                                            keyRequestData, keyResponseData, userAuthData, userIdToken,
-                                                                                            serviceTokens);
-                                                                                    var headerPeerData = new HeaderPeerData(peerMasterToken, peerUserIdToken, peerServiceTokens);
-                                                                                    var creationData = new CreationData(user, sender, timestampSeconds, messageCryptoContext, headerdata, plaintext, signature, verified);
-                                                                                    new MessageHeader(ctx, entityAuthData, masterToken, headerData, headerPeerData, creationData, callback);
-                                                                                });
-                                                                            },
-                                                                            error: callback.error,
-                                                                        });
-                                                                    },
-                                                                    error: function(e) {
-                                                                        AsyncExecutor(callback, function() {
-                                                                            if (e instanceof MslException) {
-                                                                                e.setUserIdToken(userIdToken);
-                                                                                e.setUserAuthenticationData(userAuthData);
-                                                                            }
-                                                                            throw e;
-                                                                        });
-                                                                    }
-                                                                });
-                                                            });
-                                                        },
-                                                        error: function(e) {
-                                                            AsyncExecutor(callback, function() {
-                                                                if (e instanceof MslException) {
-                                                                    e.setMasterToken(tokenVerificationMasterToken);
-                                                                    e.setUserIdToken(userIdToken);
-                                                                    e.setUserAuthenticationData(userAuthData);
-                                                                }
-                                                                throw e;
-                                                            });
-                                                        }
->>>>>>> 7332deb4
                                                     });
                                                 });
                                             },
@@ -1495,10 +1328,10 @@
                 } catch (e) {
                     if (e instanceof MslEncoderException) {
                         throw new MslEncodingException(MslError.MSL_PARSE_ERROR, "headerdata " + headerdata.toString(), e)
-                        .setEntity(masterToken)
-                        .setEntity(entityAuthData)
-                        .setUser(userIdToken)
-                        .setUser(userAuthData)
+                        .setMasterToken(masterToken)
+                        .setEntityAuthenticationData(entityAuthData)
+                        .setUserIdToken(userIdToken)
+                        .setUserAuthenticationData(userAuthData)
                         .setMessageId(messageId);
                     }
                     throw e;
@@ -1530,8 +1363,8 @@
                     error: function(e) {
                         AsyncExecutor(callback, function() {
                             if (e instanceof MslException) {
-                                e.setUser(userIdToken);
-                                e.setUser(userAuthData);
+                                e.setUserIdToken(userIdToken);
+                                e.setUserAuthenticationData(userAuthData);
                             }
                             throw e;
                         });
