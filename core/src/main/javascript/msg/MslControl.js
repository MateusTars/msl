/**
 * Copyright (c) 2012-2015 Netflix, Inc.  All rights reserved.
 *
 * Licensed under the Apache License, Version 2.0 (the "License");
 * you may not use this file except in compliance with the License.
 * You may obtain a copy of the License at
 *
 *    http://www.apache.org/licenses/LICENSE-2.0
 *
 * Unless required by applicable law or agreed to in writing, software
 * distributed under the License is distributed on an "AS IS" BASIS,
 * WITHOUT WARRANTIES OR CONDITIONS OF ANY KIND, either express or implied.
 * See the License for the specific language governing permissions and
 * limitations under the License.
 */

/**
 * <p>Message Security Layer control provides the base operational MSL logic of
 * sending and receiving messages with an optional thread pool. An application
 * should only use one instance of {@code MslControl} for all MSL
 * communication. This class is thread-safe.</p>
 *
 * <p>This class provides methods for sending and receiving messages for all
 * types of entities in both trusted network and peer-to-peer network types.
 * Refer to the documentation for each method to determine which methods should
 * be used based on the entity's role and network type.</p>
 *
 * <h3>Error Handling</h3>
 *
 * <dl>
 *  <dt>{@link ResponseCode#FAIL}</dt>
 *  <dd>The caller is notified of the failure.</dd>
 *
 *  <dt>{@link ResponseCode#TRANSIENT_FAILURE}</dt>
 *  <dd>The caller is notified of the failure. MSL will not automatically
 *      retry.</dd>
 *
 *  <dt>{@link ResponseCode#ENTITY_REAUTH}</dt>
 *  <dd>MSL will attempt to resend the message using the entity authentication
 *      data. The previous master token and master token-bound service tokens
 *      will be discarded if successful.</dd>
 *
 *  <dt>{@link ResponseCode#USER_REAUTH}</dt>
 *  <dd>MSL will attempt to resend the message using the user authentication
 *      data if made available by the message context. Otherwise request fails.
 *      The previous user ID token-bound service tokens will be discarded if
 *      successful.</dd>
 *
 *  <dt>{@link ResponseCode#KEYX_REQUIRED}</dt>
 *  <dd>MSL will attempt to perform key exchange to establish session keys and
 *      then resend the message.</dd>
 *
 *  <dt>{@link ResponseCode#ENTITYDATA_REAUTH}</dt>
 *  <dd>MSL will attempt to resend the message using new entity authentication
 *      data. The previous master token and master token-bound service tokens
 *      will be discarded if successful.</dd>
 *
 *  <dt>{@link ResponseCode#USERDATA_REAUTH}</dt>
 *  <dd>MSL will attempt to resend the message using new user authentication
 *      data if made available by the message context. Otherwise request fails.
 *      The previous user ID token-bound service tokens will be discarded if
 *      successful.</dd>
 *
 *  <dt>{@link ResponseCode#EXPIRED}</dt>
 *  <dd>MSL will attempt to resend the message with the renewable flag set or
 *      after receiving a new master token.</dd>
 *
 *  <dt>{@link ResponseCode#REPLAYED}</dt>
 *  <dd>MSL will attempt to resend the message after renewing the master token
 *      or receiving a new master token.</dd>
 *
 *  <dt>{@link ResponseCode#SSOTOKEN_REJECTED}</dt>
 *  <dd>Identical to {@link ResponseCode#USERDATA_REAUTH}.</dd>
 * </dl>
 *
 * <h3>Anti-Replay</h3>
 *
 * <p>Requests marked as non-replayable will include a non-replayable ID.</p>
 *
 * <p>Responses must always reply with the message ID of the request
 * incremented by 1. When the request message ID equals 2<sup>63</sup>-1 the
 * response message ID must be 0. If the response message ID does not equal the
 * expected value it is rejected and the caller is notified.</p>
 *
 * <h3>Renewal Synchronization</h3>
 *
 * <p>For a given MSL context there will be at most one renewable request with
 * a master token and key request data in process. This prevents excessive
 * master token renewal and potential renewal race conditions.</p>
 *
 * <p>Requests will be marked renewable if any of the following is true:
 * <ul>
 * <li>The master token renewal window has been entered.</li>
 * <li>The user ID token renewal window has been entered.</li>
 * <li>The application requests or requires establishment of session keys.</li>
 * </ul>
 * </p>
 *
 * <h3>MSL Handshake</h3>
 *
 * <p>Whenever requested or possible application data is encrypted and
 * integrity-protected while in transit. If the MSL context entity
 * authentication scheme does not support encryption or integrity protection
 * when requested an initial handshake will be performed to establish session
 * keys. This handshake occurs silently without the application's
 * knowledge.</p>
 *
 * @author Wesley Miaw <wmiaw@netflix.com>
 */
var MslControl;
var MslControl$ApplicationError;
var MslControl$MslChannel;

(function() {
    "use strict";

    /**
     * Application level errors that may translate into MSL level errors.
     */
    MslControl$ApplicationError = {
        /** The entity identity is no longer accepted by the application. */
        ENTITY_REJECTED: "ENTITY_REJECTED",
        /** The user identity is no longer accepted by the application. */
        USER_REJECTED: "USER_REJECTED"
    };

    /**
     * A {@link MessageInputStream} and {@link MessageOutputStream} pair
     * representing a single MSL communication channel established between
     * the local and remote entities.
     */
    var MslChannel = MslControl$MslChannel = function MslControl$MslChannel(input, output) {
        var props = {
            /** Message input stream to read from the remote entity. */
            input: { value: input, writable: false, configurable: false },
            /** Message output stream to write to the remote entity. */
            output: { value: output, writable: false, configurable: false }
        };
        Object.defineProperties(this, props);
        return this;
    };

    /**
     * A map key based off a MSL context and master token pair.
     */
    var MslContextMasterTokenKey = util.Class.create({
        /**
         * Create a new MSL context and master token map key.
         *
         * @param {MslContext} ctx MSL context.
         * @param {MasterToken} masterToken master token.
         */
        init: function init(ctx, masterToken) {
            // The properties.
            var props = {
                _ctx: { value: ctx, writable: false, enumerable: false, configurable: false },
                _masterToken: { value: masterToken, writable: false, enumerable: false, configurable: false },
            };
            Object.defineProperties(this, props);
        },

        /**
         * @param {?} that the reference object with which to compare.
         * @return {boolean} true if the other object is an instance of this
         *         class pointing at the exact same MSL context and with an
         *         equal master token.
         * @see #uniqueKey()
         */
        equals: function equals(that) {
            if (this === that) return true;
            if (!(that instanceof MslContextMasterTokenKey)) return false;
            return this._ctx === that._ctx && this._masterToken.equals(that._masterToken);
        },

        /**
         * @return {string} a string that uniquely identifies this MSL context
         *         and master token key pair.
         * @see #equals(that)
         */
        uniqueKey: function uniqueKey() {
            return this._ctx.uniqueKey() + ':' + this._masterToken.uniqueKey();
        },
    });

    /**
     * Creates a function that when called will abort the service.
     *
     * @param {ReceiveService|RespondService|RequestService} service the
     *        service that will be aborted.
     */
    function CancellationFunction(service) {
        return function() { service.abort(); };
    }

    /**
     * A null output stream has no-ops when writing data.
     */
    var NullOutputStream = OutputStream.extend({
        /** @inheritDoc */
        close: function close(timeout, callback) {
            callback.result(true);
        },

        /** @inheritDoc */
        write: function write(data, off, len, timeout, callback) {
            AsyncExecutor(callback, function() {
                var written = Math.min(data.length - off, len);
                return written;
            });
        },

        /** @inheritDoc */
        flush: function flush(timeout, callback) {
            callback.result(true);
        }
    });

    /**
     * A dummy error message registry that always returns null for the user
     * message.
     */
    var DummyMessageRegistry = ErrorMessageRegistry.extend({
        /** @inheritDoc */
        getUserMessage: function getUserMessage(err, languages) {
            return null;
        },
    });

    /**
     * Base class for custom message contexts. All methods are passed through
     * to the backing message context.
     */
    var FilterMessageContext = MessageContext.extend({
        /**
         * Creates a message context that passes through calls to the backing
         * message context.
         *
         * @param {MessageContext} appCtx the application's message context.
         */
        init: function init(appCtx) {
            // The properties.
            var props = {
                _appCtx: { value: appCtx, writable: false, enumerable: false, configurable: false }
            };
            Object.defineProperties(this, props);
        },

        /** @inheritDoc */
        getCryptoContexts: function getCryptoContexts() {
            return this._appCtx.getCryptoContexts();
        },

        /** @inheritDoc */
        getRecipient: function getRecipient() {
            return this._appCtx.getRecipient();
        },

        /** @inheritDoc */
        isEncrypted: function isEncrypted() {
            return this._appCtx.isEncrypted();
        },

        /** @inheritDoc */
        isIntegrityProtected: function isIntegrityProtected() {
            return this._appCtx.isIntegrityProtected();
        },

        /** @inheritDoc */
        isNonReplayable: function isNonReplayable() {
            return this._appCtx.isNonReplayable();
        },

        /** @inheritDoc */
        isRequestingTokens: function isRequestingTokens() {
            return this._appCtx.isRequestingTokens();
        },

        /** @inheritDoc */
        getUserId: function getUserId() {
            return this._appCtx.getUserId();
        },

        /** @inheritDoc */
        getUserAuthData: function getUserAuthData(reauthCode, renewable, required, callback) {
            this._appCtx.getUserAuthData(reauthCode, renewable, required, callback);
        },

        /** @inheritDoc */
        getUser: function getUser() {
            return this._appCtx.getUser();
        },

        /** @inheritDoc */
        getKeyRequestData: function getKeyRequestData(callback) {
            this._appCtx.getKeyRequestData(callback);
        },

        /** @inheritDoc */
        updateServiceTokens: function updateServiceTokens(builder, handshake, callback) {
            this._appCtx.updateServiceTokens(builder, handshake, callback);
        },

        /** @inheritDoc */
        write: function write(output, timeout, callback) {
            this._appCtx.write(output, timeout, callback);
        },

        /** @inheritDoc */
        getDebugContext: function getDebugContext() {
            return this._appCtx.getDebugContext();
        }
    });

    /**
     * This message context is used to re-send a message.
     */
    var ResendMessageContext = FilterMessageContext.extend({
        /**
         * Creates a message context used to re-send a message after an error
         * or handshake. If the payloads are null the application's message
         * context will be asked to write its data. Otherwise the provided
         * payloads will be used for the message's application data.
         *
         * @param {?Array.<PayloadChunk>} payloads original request payload chunks. May be null.
         * @param {MessageContext} appCtx the application's message context.
         */
        init: function init(payloads, appCtx) {
            init.base.call(this, appCtx);
            // The properties.
            var props = {
                _payloads: { value: payloads, writable: false, enumerable: false, configurable: false }
            };
            Object.defineProperties(this, props);
        },

        /** @inheritDoc */
        write: function write(output, timeout, callback) {
            var self = this;

            // If there are no payloads ask the application message context to
            // write its data.
            if (!this._payloads || this._payloads.length == 0) {
                write.base.call(this, output, timeout, callback);
                return;
            }

            // Rewrite the payloads one-by-one.
            function nextChunk(index) {
                if (index == self._payloads.length) {
                    callback.result(true);
                    return;
                }

                var chunk = self._payloads[index];
                output.setCompressionAlgorithm(chunk.compressionAlgo, timeout, {
                    result: function(success) {
                        output.write(chunk.data, 0, chunk.data.length, timeout, {
                            result: function(written) {
                                InterruptibleExecutor(callback, function() {
                                    if (chunk.isEndOfMessage()) {
                                        output.close(timeout, {
                                            result: function(success) {
                                                if (!success) callback.result(success);
                                                else nextChunk(index + 1);
                                            },
                                            timeout: callback.timeout,
                                            error: callback.error,
                                        });
                                    } else {
                                        output.flush(timeout, {
                                            result: function(success) {
                                                if (!success) callback.result(success);
                                                else nextChunk(index + 1);
                                            },
                                            timeout: callback.timeout,
                                            error: callback.error,
                                        });
                                    }
                                }, self);
                            },
                            timeout: callback.timeout,
                            error: callback.error,
                        });
                    },
                    timeout: callback.timeout,
                    error: callback.error,
                });
            }
            nextChunk(0);
        }
    });

    /**
     * This message context is used to send a handshake response.
     */
    var KeyxResponseMessageContext = FilterMessageContext.extend({
        /**
         * Creates a message context used for automatically generated handshake
         * responses.
         *
         * @param {MessageContext} appCtx the application's message context.
         */
        init: function init(appCtx) {
            init.base.call(this, appCtx);
        },

        /** @inheritDoc */
        isEncrypted: function isEncrypted() {
            // Key exchange responses cannot require encryption otherwise key
            // exchange could never succeed in some cases.
            return false;
        },

        /** @inheritDoc */
        isIntegrityProtected: function isIntegrityProtected() {
            // Key exchange responses cannot require integrity protection
            // otherwise key exchange could never succeed in some cases.
            return false;
        },

        /** @inheritDoc */
        isNonReplayable: function isNonReplayable() {
            return false;
        },

        /** @inheritDoc */
        write: function write(output, timeout, callback) {
            // No application data.
            callback.result(true);
        }
    });

    /**
     * A master token and its associated read/write lock ticket number.
     *
     * @param {MasterToken} masterToken
     * @param {number} ticket
     */
    function TokenTicket(masterToken, ticket) {
        // The properties.
        var props = {
            masterToken: { value: masterToken, writable: false, configurable: false },
            ticket: { value: ticket, writable: false, configurable: false }
        };
        Object.defineProperties(this, props);
    }

    /**
     * The result of building an error response.
     *
     * Create a new result with the provided request builder and message
     * context.
     *
     * @param {MessageBuilder} builder
     * @param {MessageContext} msgCtx
     */
    function ErrorResult(builder, msgCtx) {
        // The properties.
        var props = {
            /** The new request to send. */
            builder: { value: builder, writable: false, configurable: false },
            /** The new message context to use. */
            msgCtx: { value: msgCtx, writable: false, configurable: false }
        };
        Object.defineProperties(this, props);
    }

    /**
     * The result of sending a message.
     *
     * Create a new result with the provided message output stream
     * containing the cached application data (which was not sent if the
     * message was a handshake).
     *
     * @param {MessageOutputStream} request request message output stream.
     * @param {boolean} handshake true if a handshake message was sent and the
     *        application data was not sent.
     */
    function SendResult(request, handshake) {
        // The properties.
        var props = {
            /** The request message output stream. */
            request: { value: request, writable: false, configurable: false },
            /** True if the message was a handshake (application data was not sent). */
            handshake: { value: handshake, writable: false, configurable: false }
        };
        Object.defineProperties(this, props);
    }

    /**
     * The result of sending and receiving messages.
     *
     * Create a new result with the provided response and send result.
     *
     * @param {MessageInputStream} response response message input stream.
     * @param {SendResult} sent sent message result.
     */
    function SendReceiveResult(response, sent) {
        // The properties.
        var props = {
            /** The request message output stream. */
            request: { value: sent.request, writable: false, configurable: false },
            /** True if the message was a handshake (application data was not sent). */
            handshake: { value: sent.handshake, writable: false, configurable: false },
            /** The response message input stream. */
            response: { value: response, writable: false, configurable: false }
        };
        Object.defineProperties(this, props);
    }

    /**
     * Dummy master token used to release the renewal lock.
     */
    var NULL_MASTER_TOKEN = {};

    /**
     * Returns true if the current operation has been interrupted/cancelled as
     * indicated by the type of caught error.
     *
     * @param {?Error} e caught error. May be null.
     * @return {boolean} true if the error indicates an operation was
     *         interrupted.
     */
    function cancelled(t) {
        while (t) {
            if (t instanceof MslInterruptedException)
                return true;
            if (t instanceof MslException)
                t = t.cause;
            else
                t = undefined;
        }
        return false;
    }

    /**
     * Returns the provided message header's entity identity from the master
     * token or entity authentication data, if it can be determined.
     *
     * @param {MessageHeader} header the message header.
     * @return {?string} the message header's entity identity or null if unknown.
     * @throws MslCryptoException if there is a crypto error accessing the
     *         entity identity.
     */
    function getIdentity(header) {
        var masterToken = header.masterToken;
        if (masterToken)
            return masterToken.identity;
        var entityAuthData = header.entityAuthenticationData;
        return entityAuthData.getIdentity();
    }

    var ReceiveService;
    var RespondService;
    var ErrorService;
    var RequestService;

    var MslControlImpl = util.Class.create({
        /**
         * Create a new instance of MSL control.
         *
         * @param {?MessageStreamFactory} streamFactory message stream factory. May be {@code null}.
         * @param {?ErrorMessageRegistry} messageRegistry error message registry. May be {@code null}.
         */
        init: function init(streamFactory, messageRegistry) {
            if (!streamFactory)
                streamFactory = new MessageStreamFactory();
            if (!messageRegistry)
                messageRegistry = new DummyMessageRegistry();

            // The properties.
            var props = {
                /**
                 * Message stream factory.
                 * @type {MessageStreamFactory}
                 */
                _streamFactory: { value: streamFactory, writable: false, enumerable: false, configurable: false },
                /**
                 * Error message registry.
                 * @type {ErrorMessageRegistry}
                 */
                _messageRegistry: { value: messageRegistry, writable: false, enumerable: false, configurable: false },
                /**
                 * Filter stream factory. May be null.
                 * @type {FilterStreamFactory}
                 */
                _filterFactory: { value: null, writable: true, enumerable: false, configurable: false },
                /**
                 * Map tracking outstanding renewable messages by MSL context. The blocking
                 * queue is used to wait for a master token from a different thread if the
                 * message requires one.
                 * @type {Array.<{ctx: MslContext, queue: BlockingQueue}>}
                 */
                _renewingContexts: { value: [], writable: false, enumerable: false, configurable: false },
                /**
                 * Map of in-flight master token read-write locks by MSL context and master
                 * token.
                 * @type {Object.<MslContextMasterTokenKey,ReadWriteLock>}
                 */
                _masterTokenLocks: { value: {}, writable: false, enumerable: false, configurable: false },
                /**
                 * Map of remote entity clocks by MSL context. This data is only relevant
                 * to trusted network clients and peer-to-peer entities.
                 * @type {Array.<{ctx: MslContext, clock: SynchronizedClock}>}
                 */
                _remoteClocks: { value: [], writable: false, enumerable: false, configurable: false },
            };
            Object.defineProperties(this, props);
        },

        /**
         * Assigns a filter stream factory that will be used to filter any incoming
         * or outgoing messages. The filters will be placed between the MSL message
         * and MSL control, meaning they will see the actual MSL message data as it
         * is being read from or written to the remote entity.
         *
         * @param {FilterStreamFactory} factory filter stream factory. May be null.
         */
        setFilterFactory: function setFilterFactory(factory) {
            this._filterFactory = factory;
        },

        /**
         * <p>Returns the newest master token from the MSL store and acquires the
         * master token's read lock.</p>
         *
         * <p>When the caller no longer requires the master token or its crypto
         * context to exist (i.e. it does not expect to receive a response that
         * uses the same master token) then it must release the lock.</p>
         *
         * @param {ReceiveService|RespondService|RequestService} service the calling service.
         * @param {MslContext} ctx MSL context.
         * @param {number} timeout lock acquisition timeout in milliseconds.
         * @param {{result: function(TokenTicket), timeout: function(), error: function(Error)}}
         *        callback the callback that will receive the master token (or null
         *        if there is none) and lock ticket, notification of timeout,
         *        or any thrown exceptions.
         * @throws InterruptedException if the thread is interrupted while trying
         *         to acquire the master token's read lock.
         * @see #releaseMasterToken(MasterToken)
         */
        getNewestMasterToken: function getNewestMasterToken(service, ctx, timeout, callback) {
            var self = this;

            InterruptibleExecutor(callback, function() {
                // Get the newest master token. If there is none then immediately
                // return.
                var store = ctx.getMslStore();
                var masterToken = store.getMasterToken();
                if (!masterToken) return null;

                // Acquire the master token read lock, creating it if necessary.
                var key = new MslContextMasterTokenKey(ctx, masterToken).uniqueKey();
                var rwlock = this._masterTokenLocks[key];
                if (!rwlock) {
                    rwlock = new ReadWriteLock();
                    this._masterTokenLocks[key] = rwlock;
                }
                var ticket = rwlock.readLock(timeout, {
                    result: function(ticket) {
                        InterruptibleExecutor(callback, function() {
                            // If aborted throw an exception.
                            if (ticket === undefined)
                                throw new MslInterruptedException('getNewestMasterToken aborted.');

                            // Now we have to be tricky and make sure the master token we just
                            // acquired is still the newest master token. This is necessary
                            // just in case the master token was deleted between grabbing it
                            // from the MSL store and acquiring the read lock.
                            var newestMasterToken = store.getMasterToken();
                            if (masterToken.equals(newestMasterToken))
                                return new TokenTicket(masterToken, ticket);

                            // If the master tokens are not the same then release the read
                            // lock, acquire the write lock, and then delete the master token
                            // lock (it may already be deleted). Then try again.
                            rwlock.unlock(ticket);
                            rwlock.writeLock(timeout, {
                                result: function(writeTicket) {
                                    InterruptibleExecutor(callback, function() {
                                        // If aborted throw an exception.
                                        if (writeTicket === undefined)
                                            throw new MslInterruptedException('getNewestMasterToken aborted.');

                                        delete this._masterTokenLocks[key];
                                        rwlock.unlock(writeTicket);
                                        return this.getNewestMasterToken(service, ctx, timeout, callback);
                                    }, self);
                                },
                                timeout: function() { callback.timeout(); },
                                error: function(e) { callback.error(e); }
                            });
                        }, self);
                    },
                    timeout: function() { callback.timeout(); },
                    error: function(e) { callback.error(e); }
                });
                service.setAbort(function() {
                    if (ticket) {
                        rwlock.cancel(ticket);
                        ticket = undefined;
                    }
                });
            }, self);
        },

        /**
         * Deletes the provided master token from the MSL store. Doing so requires
         * acquiring the master token's write lock.
         *
         * @param {MslContext} ctx MSL context.
         * @param {?MasterToken} masterToken master token to delete. May be null.
         * @throws InterruptedException if the thread is interrupted while trying
         *         to acquire the master token's write lock.
         */
        deleteMasterToken: function deleteMasterToken(ctx, masterToken) {
            // Do nothing if the master token is null.
            if (!masterToken)
                return;

            // Separately, acquire the write lock and delete the master token
            // from the store. We must do this 'later' because the write lock
            // cannot be acquired until the read lock is released and we are
            // currently holding it.
            //
            // The timeout will be clamped.
            var self = this;
            setTimeout(function() {
                var key = new MslContextMasterTokenKey(ctx, masterToken).uniqueKey();
                var rwlock = self._masterTokenLocks[key];
                if (!rwlock) {
                    rwlock = new ReadWriteLock();
                    self._masterTokenLocks[key] = rwlock;
                }
                // No need to register an abort function with the calling
                // service as this occurs in a independently.
                rwlock.writeLock(-1, {
                    result: function(ticket) {
                        ctx.getMslStore().removeCryptoContext(masterToken);
                        // It should be okay to delete this read/write lock because no
                        // one should be using the deleted master token anymore; a new
                        // master token would have been received before deleting the
                        // old one.
                        delete self._masterTokenLocks[key];
                        rwlock.unlock(ticket);
                    },
                    timeout: function() { throw new MslInternalException("Unexpected timeout received."); },
                    error: function(e) { throw e; }
                });
            }, 0);
        },

        /**
         * Release the read lock of the provided master token. If no master token
         * is provided then this method is a no-op.
         *
         * @param {MslContext} ctx MSL context.
         * @param {?TokenTicket} tokenTicket the
         *        master token (which may be null) and lock ticket.
         * @see #getNewestMasterToken(MslContext)
         */
        releaseMasterToken: function releaseMasterToken(ctx, tokenTicket) {
            if (tokenTicket && tokenTicket.masterToken) {
                var masterToken = tokenTicket.masterToken;
                var key = new MslContextMasterTokenKey(ctx, masterToken).uniqueKey();
                var rwlock = this._masterTokenLocks[key];

                // The lock may be null if the master token was deleted.
                if (rwlock)
                    rwlock.unlock(tokenTicket.ticket);
            }
        },

        /**
         * Update the MSL store crypto contexts with the crypto contexts of the
         * message being sent. Only crypto contexts for master tokens used by the
         * local entity for message authentication are saved.
         *
         * @param {MslContext} ctx MSL context.
         * @param {MessageHeader} messageHeader outgoing message header.
         * @param {KeyExchangeData} keyExchangeData outgoing message key exchange
         *        data.
         * @throws InterruptedException if the thread is interrupted while trying
         *         to delete an old master token.
         */
        updateOutgoingCryptoContexts: function updateOutgoingCryptoContexts(ctx, messageHeader, keyExchangeData) {
            // In trusted network mode save the crypto context of the message's key
            // response data as an optimization.
            var store = ctx.getMslStore();
            if (!ctx.isPeerToPeer() && keyExchangeData) {
                var keyResponseData = keyExchangeData.keyResponseData;
                var keyxCryptoContext = keyExchangeData.cryptoContext;
                var keyxMasterToken = keyResponseData.masterToken;
                store.setCryptoContext(keyxMasterToken, keyxCryptoContext);

                // Delete the old master token. Even if we receive future messages
                // with this master token we can reconstruct the crypto context.
                this.deleteMasterToken(ctx, messageHeader.masterToken);
            }
        },

        /**
         * Update the MSL store crypto contexts with the crypto contexts provided
         * by received message.
         *
         * @param {MslContext} ctx MSL context.
         * @param {MessageHeader} request previous message the response was received for.
         * @param {MessageInputStream} response received message input stream.
         * @throws InterruptedException if the thread is interrupted while trying
         *         to delete an old master token.
         */
        updateIncomingCryptoContexts: function updateIncomingCryptoContexts(ctx, request, response) {
            // Do nothing for error messages.
            var messageHeader = response.getMessageHeader();
            if (!messageHeader)
                return;
            
            // Save the crypto context of the message's key response data.
            var store = ctx.getMslStore();
            var keyResponseData = messageHeader.keyResponseData;
            if (keyResponseData) {
                var keyxMasterToken = keyResponseData.masterToken;
                store.setCryptoContext(keyxMasterToken, response.getKeyExchangeCryptoContext());

                // Delete the old master token. We won't use it anymore to build
                // messages.
                this.deleteMasterToken(ctx, request.masterToken);
            }
        },

        /**
         * Update the MSL store by removing any service tokens marked for deletion
         * and adding/replacing any other service tokens contained in the message
         * header.
         *
         * @param {MslContext} ctx MSL context.
         * @param {?MasterToken} masterToken master for the service tokens.
         * @param {?UserIdToken} userIdToken user ID token for the service tokens.
         * @param {Array.<ServiceToken>} serviceTokens the service tokens to update.
         * @throws MslException if a token cannot be removed or added/replaced
         *         because of a master token or user ID token mismatch.
         */
        storeServiceTokens: function storeServiceTokens(ctx, masterToken, userIdToken, serviceTokens) {
            // Remove deleted service tokens from the store. Update stored
            // service tokens.
            var store = ctx.getMslStore();
            var storeTokens = [];
            for (var i = 0; i < serviceTokens.length; ++i) {
                var token = serviceTokens[i];

                // Skip service tokens that are bound to a master token if the
                // local entity issued the master token.
                if (token.isBoundTo(masterToken) && masterToken.isVerified())
                    continue;
                var data = token.data;
                if (data && data.length == 0)
                    store.removeServiceTokens(token.name, token.isMasterTokenBound() ? masterToken : null, token.isUserIdTokenBound() ? userIdToken : null);
                else
                    storeTokens.push(token);
            }
            if (storeTokens.length > 0)
                store.addServiceTokens(storeTokens);
        },

        /**
         * <p>Create a new message builder that will craft a new message.</p>
         *
         * <p>If a master token is available it will be used to build the new
         * message and its read lock will be acquired. The caller must release the
         * read lock after it has either received a response to the built request
         * or after sending the message if no response is expected.</p>
         *
         * <p>If a master token is available and a user ID is provided by the
         * message context the user ID token for that user ID will be used to build
         * the message if the user ID token is bound to the master token.</p>
         *
         * @param {ReceiveService|RespondService|RequestService} service the calling service.
         * @param {MslContext} ctx MSL context.
         * @param {MessageContext} msgCtx message context.
         * @param {number} lock acquisition timeout in milliseconds.
         * @param {{result: function({builder: MessageBuilder, tokenTicket: ?TokenTicket}),
         *         timeout: function(), error: function(Error)}} callback the
         *        callback that will receive the message builder and master
         *        token / lock ticket, notification of a timeout, and any
         *        thrown exceptions.
         * @throws InterruptedException if the thread is interrupted while trying
         *         to acquire the master token's read lock.
         */
        buildRequest: function buildRequest(service, ctx, msgCtx, timeout, callback) {
            var self = this;

            // Grab the newest master token.
            this.getNewestMasterToken(service, ctx, timeout, {
                result: function(tokenTicket) {
                    AsyncExecutor(callback, function() {
                        var masterToken = (tokenTicket && tokenTicket.masterToken);
                        var userIdToken;
                        if (masterToken) {
                            // Grab the user ID token for the message's user. It may not be bound
                            // to the newest master token if the newest master token invalidated
                            // it.
                            var userId = msgCtx.getUserId();
                            var store = ctx.getMslStore();
                            var storedUserIdToken = (userId) ? store.getUserIdToken(userId) : null;
                            userIdToken = (storedUserIdToken && storedUserIdToken.isBoundTo(masterToken)) ? storedUserIdToken : null;
                        } else {
                            userIdToken = null;
                        }

                        var recipient = msgCtx.getRecipient();
                        MessageBuilder$createRequest(ctx, masterToken, userIdToken, recipient, null, {
                            result: function(builder) {
                                AsyncExecutor(callback, function() {
                                    builder.setNonReplayable(msgCtx.isNonReplayable());
                                    return {
                                        builder: builder,
                                        tokenTicket: tokenTicket
                                    };
                                });
                            },
                            error: function(e) {
                                AsyncExecutor(callback, function() {
                                    // Release the master token lock.
                                    this.releaseMasterToken(ctx, tokenTicket);
                                    if (e instanceof MslException)
                                        e = new MslInternalException("User ID token not bound to master token despite internal check.", e);
                                    throw e;
                                }, self);
                            }
                        });
                    }, self);
                },
                timeout: function() { callback.timeout(); },
                error: function(e) { callback.error(e); }
            });
        },

        /**
         * <p>Create a new message builder that will craft a new message in
         * response to another message. The constructed message may be used as a
         * request.</p>
         *
         * <p>In peer-to-peer mode if the response does not have a primary master
         * token and a master token is available then it will be used to build the
         * new message and its read lock will be acquired. The caller must release
         * the read lock after it has either received a response to the built
         * request or after sending the message if no response is expected.</p>
         *
         * <p>In peer-to-peer mode if a master token is being used to build the new
         * message but there is no user ID token set or the user ID token is not
         * bound to the and a user ID is provided by the message context the user
         * ID token for that user ID will be used to build the message if the user
         * ID token is bound to the master token.</p>
         *
         * @param {ReceiveService|RespondService|RequestService} service the calling service.
         * @param {MslContext} ctx MSL context.
         * @param {MessageContext} msgCtx message context.
         * @param {MessageHeader} request message header to respond to.
         * @param {number} lock acquisition timeout in milliseconds.
         * @param {{result: function({builder: MessageBuilder, tokenTicket: ?TokenTicket}),
         *         timeout: function(), error: function(Error)}} callback the
         *        callback that will receive the message builder and master
         *        token / lock ticket, notification of a timeout, and any
         *        thrown exceptions.
         * @throws MslMasterTokenException if the provided message's master token
         *         is not trusted.
         * @throws MslCryptoException if the crypto context from a key exchange
         *         cannot be created.
         * @throws MslKeyExchangeException if there is an error with the key
         *         request data or the key response data cannot be created.
         * @throws MslUserAuthException if there is an error with the user
         *         authentication data or the user ID token cannot be created.
         * @throws MslException if a user ID token in the message header is not
         *         bound to its corresponding master token.
         * @throws InterruptedException if the thread is interrupted while trying
         *         to acquire the master token's read lock. (Only applicable in
         *         peer-to-peer mode.)
         */
        buildResponse: function buildResponse(service, ctx, msgCtx, request, timeout, callback) {
            var self = this;

            // Create the response.
            MessageBuilder$createResponse(ctx, request, {
                result: function(builder) {
                    InterruptibleExecutor(callback, function() {
                        builder.setNonReplayable(msgCtx.isNonReplayable());

                        // Trusted network clients should use the newest master token. Trusted
                        // network servers must not use a newer master token. This method is
                        // only called by trusted network clients after a handshake response is
                        // received so if the request does not contain key response data then
                        // we know the local entity is a trusted network server and should
                        // return immediately.
                        if (!ctx.isPeerToPeer() && !request.keyResponseData) {
                            return { builder: builder, tokenTicket: null };
                        }

                        // In peer-to-peer mode the primary master token may no longer be known
                        // if it was renewed between calls to receive() and respond()
                        // (otherwise we would have held a lock). In this case, we need to
                        // use the newest primary authentication tokens.
                        //
                        // Likewise, if the primary authentication tokens are not already set
                        // then use what we have received.
                        //
                        // Either way we should be able to use the newest master token,
                        // acquiring the read lock at the same time which we definitely want.
                        this.getNewestMasterToken(service, ctx, timeout, {
                            result: function(tokenTicket) {
                                InterruptibleExecutor(callback, function() {
                                    var masterToken = tokenTicket && tokenTicket.masterToken;
                                    var userIdToken;
                                    if (masterToken) {
                                        // Grab the user ID token for the message's user. It may not be
                                        // bound to the newest master token if the newest master token
                                        // invalidated it.
                                        var userId = msgCtx.getUserId();
                                        var store = ctx.getMslStore();
                                        var storedUserIdToken = (userId) ? store.getUserIdToken(userId) : null;
                                        userIdToken = (storedUserIdToken && storedUserIdToken.isBoundTo(masterToken)) ? storedUserIdToken : null;
                                    } else {
                                        userIdToken = null;
                                    }

                                    // Set the authentication tokens.
                                    builder.setAuthTokens(masterToken, userIdToken);
                                    return { builder: builder, tokenTicket: tokenTicket };
                                }, self);
                            },
                            timeout: function() { callback.timeout(); },
                            error: function(e) { callback.error(e); }
                        });
                    }, self);
                },
                error: function(e) { callback.error(e); }
            });
        },

        /**
         * Creates a message builder and message context appropriate for re-sending
         * the original message in response to the received error.
         *
         * @param {ReceiveService|RespondService|RequestService} service the calling service.
         * @param {MslContext} ctx MSL context.
         * @param {MessageContext} msgCtx message context.
         * @param {SendResult} sent result of original sent message.
         * @param {ErrorHeader} errorHeader received error header.
         * @param {number} lock acquisition timeout in milliseconds.
         * @param {{result: function({errorResult: ErrorResult, tokenTicket: ?TokenTicket}),
         *         timeout: function(), error: function(Error)}} callback the
         *        callback that will receive the message builder and message
         *        context that should be used to re-send the original request
         *        in response to the received error and master token / lock
         *        ticket or null if the error cannot be handled (i.e. should be
         *        returned to the application), notification of a timeout, and
         *        any thrown exceptions.
         * @throws MslException if there is an error creating the message.
         * @throws InterruptedException if the thread is interrupted while trying
         *         to acquire the master token lock (user re-authentication only).
         */
        buildErrorResponse: function buildErrorResponse(service, ctx, msgCtx, sent, errorHeader, timeout, callback) {
            var self = this;

            function entityReauth(requestHeader, payloads) {
                InterruptibleExecutor(callback, function() {
                    // Resend the request without a master token or user ID token.
                    // Make sure the use the error header message ID + 1.
                    var messageId = MessageBuilder$incrementMessageId(errorHeader.messageId);
                    var resendMsgCtx = new ResendMessageContext(payloads, msgCtx);
                    var recipient = resendMsgCtx.getRecipient();
                    MessageBuilder$createRequest(ctx, null, null, recipient, messageId, {
                        result: function(requestBuilder) {
                            InterruptibleExecutor(callback, function() {
                                if (ctx.isPeerToPeer()) {
                                    var peerMasterToken = requestHeader.peerMasterToken;
                                    var peerUserIdToken = requestHeader.peerUserIdToken;
                                    requestBuilder.setPeerAuthTokens(peerMasterToken, peerUserIdToken);
                                }
                                requestBuilder.setNonReplayable(resendMsgCtx.isNonReplayable());
                                return {
                                    errorResult: new ErrorResult(requestBuilder, resendMsgCtx),
                                    tokenTicket: null,
                                };
                            },self);
                        },
                        error: function(e) { callback.error(e); }
                    });
                }, self);
            }

            function userReauth(requestHeader, payloads) {
                // Grab the newest master token and its read lock.
                self.getNewestMasterToken(service, ctx, timeout, {
                    result: function(tokenTicket) {
                        InterruptibleExecutor(callback, function() {
                            // Resend the request without a user ID token.
                            // Make sure the use the error header message ID + 1.
                            var masterToken = tokenTicket && tokenTicket.masterToken;
                            var messageId = MessageBuilder$incrementMessageId(errorHeader.messageId);
                            var resendMsgCtx = new ResendMessageContext(payloads, msgCtx);
                            var recipient = resendMsgCtx.getRecipient();
                            MessageBuilder$createRequest(ctx, masterToken, null, recipient, messageId, {
                                result: function(requestBuilder) {
                                    InterruptibleExecutor(callback, function() {
                                        if (ctx.isPeerToPeer()) {
                                            var peerMasterToken = requestHeader.peerMasterToken;
                                            var peerUserIdToken = requestHeader.peerUserIdToken;
                                            requestBuilder.setPeerAuthTokens(peerMasterToken, peerUserIdToken);
                                        }
                                        requestBuilder.setNonReplayable(resendMsgCtx.isNonReplayable());
                                        return {
                                            errorResult: new ErrorResult(requestBuilder, resendMsgCtx),
                                            tokenTicket: tokenTicket
                                        };
                                    }, self);
                                },
                                error: function(e) { callback.error(e); }
                            });

                        }, self);
                    },
                    timeout: function() { callback.timeout(); },
                    error: function(e) { callback.error(e); }
                });
            }

            InterruptibleExecutor(callback, function() {
                // Handle the error.
                var requestHeader = sent.request.getMessageHeader();
                var payloads = sent.request.getPayloads();
                var errorCode = errorHeader.errorCode;
                switch (errorCode) {
                    case MslConstants$ResponseCode.ENTITYDATA_REAUTH:
                    case MslConstants$ResponseCode.ENTITY_REAUTH:
                    {
                        // If the MSL context cannot provide new entity authentication
                        // data then return null. This function should never return
                        // null.
                        var reauthCode = errorCode;
                        ctx.getEntityAuthenticationData(reauthCode, {
                            result: function(entityAuthData) {
                                InterruptibleExecutor(callback, function() {
                                    if (!entityAuthData)
                                        return null;

                                    // Otherwise we have now triggered the need for new entity
                                    // authentication data. Fall through.
                                    entityReauth(requestHeader, payloads);
                                }, self);
                            },
                            error: function(e) { callback.error(e); }
                        });
                        return;
                    }
                    case MslConstants$ResponseCode.USERDATA_REAUTH:
                    case MslConstants$ResponseCode.SSOTOKEN_REJECTED:
                    {
                        // If the message context cannot provide user authentication
                        // data then return null.
                        var reauthCode = errorCode;
                        msgCtx.getUserAuthData(reauthCode, false, true, {
                            result: function(userAuthData) {
                                InterruptibleExecutor(callback, function() {
                                    if (!userAuthData)
                                        return null;

                                    // Otherwise we have now triggered the need for new user
                                    // authentication data. Fall through.
                                    userReauth(requestHeader, payloads);
                                }, self);
                            },
                            error: function(e) { callback.error(e); }
                        });
                        return;
                    }
                    case MslConstants$ResponseCode.USER_REAUTH:
                    {
                        userReauth(requestHeader, payloads);
                        return;
                    }
                    case MslConstants$ResponseCode.KEYX_REQUIRED:
                    {
                        // This error will only be received by trusted network clients
                        // and peer-to-peer entities that do not have a master token.
                        // Make sure the use the error header message ID + 1.
                        var messageId = MessageBuilder$incrementMessageId(errorHeader.messageId);
                        var resendMsgCtx = new ResendMessageContext(payloads, msgCtx);
                        var recipient = resendMsgCtx.getRecipient();
                        MessageBuilder$createRequest(ctx, null, null, recipient, messageId, {
                            result: function(requestBuilder) {
                                InterruptibleExecutor(callback, function() {
                                    if (ctx.isPeerToPeer()) {
                                        var peerMasterToken = requestHeader.peerMasterToken;
                                        var peerUserIdToken = requestHeader.peerUserIdToken;
                                        requestBuilder.setPeerAuthTokens(peerMasterToken, peerUserIdToken);
                                    }
                                    // Mark the message as renewable to make sure the response can
                                    // be encrypted. During renewal lock acquisition we will either
                                    // block until we acquire the renewal lock or receive a master
                                    // token.
                                    requestBuilder.setRenewable(true);
                                    requestBuilder.setNonReplayable(resendMsgCtx.isNonReplayable());
                                    return {
                                        errorResult: new ErrorResult(requestBuilder, resendMsgCtx),
                                        tokenTicket: null,
                                    };
                                }, self);
                            },
                            error: function(e) { callback.error(e); }
                        });
                        return;
                    }
                    case MslConstants$ResponseCode.EXPIRED:
                    {
                        // Grab the newest master token and its read lock.
                        this.getNewestMasterToken(service, ctx, timeout, {
                            result: function(tokenTicket) {
                                InterruptibleExecutor(callback, function() {
                                    var masterToken = (tokenTicket && tokenTicket.masterToken);
                                    var userIdToken;
                                    if (masterToken) {
                                        // Grab the user ID token for the message's user. It may not be bound
                                        // to the newest master token if the newest master token invalidated
                                        // it.
                                        var userId = msgCtx.getUserId();
                                        var store = ctx.getMslStore();
                                        var storedUserIdToken = (userId) ? store.getUserIdToken(userId) : null;
                                        userIdToken = (storedUserIdToken && storedUserIdToken.isBoundTo(masterToken)) ? storedUserIdToken : null;
                                    } else {
                                        userIdToken = null;
                                    }

                                    // Resend the request.
                                    var messageId = MessageBuilder$incrementMessageId(errorHeader.messageId);
                                    var resendMsgCtx = new ResendMessageContext(payloads, msgCtx);
                                    var recipient = resendMsgCtx.getRecipient();
                                    MessageBuilder$createRequest(ctx, masterToken, userIdToken, recipient, messageId, {
                                        result: function(requestBuilder) {
                                            InterruptibleExecutor(callback, function() {
                                                if (ctx.isPeerToPeer()) {
                                                    var peerMasterToken = requestHeader.peerMasterToken;
                                                    var peerUserIdToken = requestHeader.peerUserIdToken;
                                                    requestBuilder.setPeerAuthTokens(peerMasterToken, peerUserIdToken);
                                                }
                                                // If the newest master token is equal to the previous
                                                // request's master token then mark this message as renewable.
                                                // During renewal lock acquisition we will either block until
                                                // we acquire the renewal lock or receive a master token.
                                                //
                                                // Check for a missing master token in case the error is incorrect
                                                var requestMasterToken = requestHeader.masterToken;
                                                if (!requestMasterToken || requestMasterToken.equals(masterToken))
                                                    requestBuilder.setRenewable(true);
                                                requestBuilder.setNonReplayable(resendMsgCtx.isNonReplayable());
                                                return {
                                                    errorResult: new ErrorResult(requestBuilder, resendMsgCtx),
                                                    tokenTicket: tokenTicket
                                                };
                                            }, self);
                                        },
                                        error: function(e) { callback.error(e); }
                                    }, self);
                                }, self);
                            },
                            timeout: function() { callback.timeout(); },
                            error: function(e) { callback.error(e); }
                        });
                        return;
                    }
                    case MslConstants$ResponseCode.REPLAYED:
                    {
                        // This error will be received if the previous request's non-
                        // replayable ID is not accepted by the remote entity. In this
                        // situation simply try again.
                        //
                        // Grab the newest master token and its read lock.
                        this.getNewestMasterToken(service, ctx, timeout, {
                            result: function(tokenTicket) {
                                InterruptibleExecutor(callback, function() {
                                    var masterToken = (tokenTicket && tokenTicket.masterToken);
                                    var userIdToken;
                                    if (masterToken) {
                                        // Grab the user ID token for the message's user. It may not be bound
                                        // to the newest master token if the newest master token invalidated
                                        // it.
                                        var userId = msgCtx.getUserId();
                                        var store = ctx.getMslStore();
                                        var storedUserIdToken = (userId) ? store.getUserIdToken(userId) : null;
                                        userIdToken = (storedUserIdToken && storedUserIdToken.isBoundTo(masterToken)) ? storedUserIdToken : null;
                                    } else {
                                        userIdToken = null;
                                    }

                                    // Resend the request.
                                    var messageId = MessageBuilder$incrementMessageId(errorHeader.messageId);
                                    var resendMsgCtx = new ResendMessageContext(payloads, msgCtx);
                                    var recipient = resendMsgCtx.getRecipient();
                                    MessageBuilder$createRequest(ctx, masterToken, userIdToken, recipient, messageId, {
                                        result: function(requestBuilder) {
                                            InterruptibleExecutor(callback, function() {
                                                if (ctx.isPeerToPeer()) {
                                                    var peerMasterToken = requestHeader.peerMasterToken;
                                                    var peerUserIdToken = requestHeader.peerUserIdToken;
                                                    requestBuilder.setPeerAuthTokens(peerMasterToken, peerUserIdToken);
                                                }

                                                // Mark the message as replayable or not as dictated by the
                                                // message context.
                                                requestBuilder.setNonReplayable(resendMsgCtx.isNonReplayable());
                                                return {
                                                    errorResult: new ErrorResult(requestBuilder, resendMsgCtx),
                                                    tokenTicket: tokenTicket
                                                };
                                            }, self);
                                        },
                                        error: function(e) { callback.error(e); }
                                    });
                                }, self);
                            },
                            timeout: function() { callback.timeout(); },
                            error: function(e) { callback.error(e); }
                        });
                        return;
                    }
                    default:
                        // Nothing to do. Return null.
                        return null;
                }
            }, self);
        },

        /**
         * Called after successfully handling an error message to delete the old
         * invalid crypto contexts and bound service tokens associated with the
         * invalid master token or user ID token.
         *
         * @param {MslContext} ctx MSL context.
         * @param {MessageHeader} requestHeader initial request that generated the error.
         * @param {ErrorHeader} errorHeader error response received and successfully handled.
         * @throws MslException if the user ID token is not bound to the master
         *         token. (This should not happen.)
         * @throws InterruptedException if the thread is interrupted while trying
         *         to delete the old master token.
         */
        cleanupContext: function cleanupContext(ctx, requestHeader, errorHeader) {
        	// The data-reauth error codes also delete tokens in case those errors
        	// are returned when a token does exist.
            switch (errorHeader.errorCode) {
	            case MslConstants$ResponseCode.ENTITY_REAUTH:
	            case MslConstants$ResponseCode.ENTITYDATA_REAUTH:
	            {
	                // The old master token is invalid. Delete the old
	                // crypto context and any bound service tokens.
	                this.deleteMasterToken(ctx, requestHeader.masterToken);
	                break;
	            }
	            case MslConstants$ResponseCode.USER_REAUTH:
	            case MslConstants$ResponseCode.USERDATA_REAUTH:
	            {
	                // The old user ID token is invalid. Delete the old user ID
	                // token and any bound service tokens. It is okay to stomp on
	                // other requests when doing this because automatically
	                // generated messages and replies to outstanding requests that
	                // use the user ID token and service tokens will work fine.
	                //
	                // This will be a no-op if we received a new user ID token that
	                // overwrote the old one.
	                var masterToken = requestHeader.masterToken;
	                var userIdToken = requestHeader.userIdToken;
	                if (masterToken && userIdToken) {
	                    var store = ctx.getMslStore();
	                    store.removeUserIdToken(userIdToken);
	                }
	                break;
	            }
	            default:
	                // No cleanup required.
            }
        },

        /**
         * <p>Send a message. The message context will be used to build the message.
         * If the message will be sent then the stored master token crypto contexts
         * and service tokens will be updated just prior to sending.</p>
         *
         * <p>If the application data must be encrypted but the message does not
         * support payload encryption then a handshake message will be sent. This
         * will be indicated by the returned result.</p>
         *
         * <p>N.B. The message builder must be set renewable and non-replayable
         * before calling this method. If the application data must be delayed then
         * this specific message will be sent replayable regardless of the builder
         * non-replayable value.</p>
         *
         * @param {ReceiveService|RespondService|RequestService} service the calling service.
         * @param {MslContext} ctx MSL context.
         * @param {MessageContext} msgCtx message context.
         * @param {OutputStream} out remote entity output stream.
         * @param {MessageBuilder} builder message builder.
         * @param {boolean} closeDestination true if the remote entity output stream must
         *        be closed when the constructed message output stream is closed.
         * @param {number} timeout send timeout in milliseconds.
         * @param {{result: function(SendResult), timeout: function(), error: function(Error)}}
         *        callback the callback that will receive a result containing
         *        the sent message header and a copy of the application data,
         *        notification of a timeout, or any thrown exceptions.
         * @throws IOException if there is an error writing the message.
         * @throws MslMessageException if there is an error building the request.
         * @throws MslEncodingException if there is an error encoding the JSON
         *         data.
         * @throws MslCryptoException if there is an error encrypting or signing
         *         the message.
         * @throws MslMasterTokenException if the header master token is not
         *         trusted and needs to be to accept this message header.
         * @throws MslEntityAuthException if there is an error with the entity
         *         authentication data.
         * @throws MslException if there was an error updating the service tokens
         *         or building the message header.
         * @throws InterruptedException if the thread is interrupted while trying
         *         to delete an old master token the sent message is replacing.
         */
        send: function send(service, ctx, msgCtx, out, builder, closeDestination, timeout, callback) {
            var self = this;

            InterruptibleExecutor(callback, function() {
                var masterToken = builder.getMasterToken();
                var userIdToken = builder.getUserIdToken();

                // Ask the message context for user authentication data.
                var userAuthDataDelayed = false;
                var userId = msgCtx.getUserId();
                if (userId) {
                    // If we are not including a user ID token, the user authentication
                    // data is required.
                    var required = (!userIdToken);
                    msgCtx.getUserAuthData(null, builder.isRenewable(), required, {
                        result: function(userAuthData) {
                            InterruptibleExecutor(callback, function() {
                                if (userAuthData) {
                                    // We can only include user authentication data if the message
                                    // header will be encrypted and integrity protected.
                                    if (builder.willEncryptHeader() && builder.willIntegrityProtectHeader())
                                        builder.setUserAuthenticationData(userAuthData);

                                    // If the message should include user authentication data but
                                    // cannot at this time then we also cannot send the application
                                    // data as it may be user-specific. There is also no user ID token
                                    // otherwise the header will be encrypted.
                                    else
                                        userAuthDataDelayed = true;

                                    // Fall through to attach the user.
                                }

                                // If user authentication data is required but was not provided
                                // then this message may be associated with a user but not have any
                                // user authentication data. For example upon user creation.

                                // Everything is okay so continue.
                                attachUser(masterToken, userIdToken, userAuthDataDelayed);
                            }, self);
                        },
                        error: function(e) { callback.error(e); }
                    });
                } else {
                    attachUser(masterToken, userIdToken, userAuthDataDelayed);
                }
            }, self);

            function attachUser(masterToken, userIdToken, userAuthDataDelayed) {
                InterruptibleExecutor(callback, function() {
                    var peerUserIdToken = builder.getPeerUserIdToken();

                    // If there is no user ID token for the remote user then check if a
                    // user ID token should be created and attached.
                    if (!ctx.isPeerToPeer() && !userIdToken ||
                        ctx.isPeerToPeer() && !peerUserIdToken)
                    {
                        var user = msgCtx.getUser();
                        if (user) {
                            builder.setUser(user, {
                                result: function(complete) {
                                    InterruptibleExecutor(callback, function() {
                                        // The user ID token may have changed and we need the latest one to
                                        // store the service tokens below.
                                        userIdToken = builder.getUserIdToken();
                                        prepare(masterToken, userIdToken, userAuthDataDelayed);
                                    }, self);
                                },
                                error: function(e) { callback.error(e); }
                            });
                        } else {
                            prepare(masterToken, userIdToken, userAuthDataDelayed);
                        }
                    } else {
                        prepare(masterToken, userIdToken, userAuthDataDelayed);
                    }
                }, self);
            }

            function prepare(masterToken, userIdToken, userAuthDataDelayed) {
                InterruptibleExecutor(callback, function() {
                    // If we have not delayed the user authentication data, and the message
                    // payloads either do not need to be encrypted or can be encrypted with
                    // this message, and the message payloads either do not need to be
                    // integrity protected or can be integrity protected with this message,
                    // and the message is either replayable or the message will be sent non-
                    // replayable and has a master token, then we can write the application
                    // data now.
                    var writeData = !userAuthDataDelayed &&
                        (!msgCtx.isEncrypted() || builder.willEncryptPayloads()) &&
                        (!msgCtx.isIntegrityProtected() || builder.willIntegrityProtectPayloads()) &&
                        (!msgCtx.isNonReplayable() || (builder.isNonReplayable() && masterToken));
                    var handshake = !writeData;

                    // Set the message handshake flag.
                    builder.setHandshake(handshake);

                    // If this message is renewable...
                    var keyRequests = [];
                    if (builder.isRenewable()) {
                        // Ask for key request data if we are using entity authentication
                        // data or if the master token needs renewing or if the message is
                        // non-replayable.
                        var now = ctx.getRemoteTime();
                        if (!masterToken || masterToken.isRenewable(now) || msgCtx.isNonReplayable()) {
                            msgCtx.getKeyRequestData({
                                result: function(requests) {
                                    InterruptibleExecutor(callback, function() {
                                        for (var i = 0; i < requests.length; ++i) {
                                            var request = requests[i];
                                            keyRequests.push(request);
                                            builder.addKeyRequestData(request);
                                        }
                                        perform(masterToken, userIdToken, handshake, keyRequests);
                                    }, self);
                                },
                                error: function(e) { callback.error(e); }
                            });
                            return;
                        }
                    }
                    perform(masterToken, userIdToken, handshake, keyRequests);
                }, self);
            }

            function perform(masterToken, userIdToken, handshake, keyRequests) {
                InterruptibleExecutor(callback, function() {
                    // Ask the caller to perform any final modifications to the
                    // message and then build the message.
                    var serviceTokenBuilder = new MessageServiceTokenBuilder(ctx, msgCtx, builder);
                    msgCtx.updateServiceTokens(serviceTokenBuilder, handshake, {
                        result: function(success) {
                            builder.getHeader({
                                result: function(requestHeader) {
                                    InterruptibleExecutor(callback, function() {
                                        // Deliver the header that will be sent to the debug context.
                                        var debugCtx = msgCtx.getDebugContext();
                                        if (debugCtx) debugCtx.sentHeader(requestHeader);

                                        // Update the stored crypto contexts just before sending the
                                        // message so we can receive new messages immediately after it is
                                        // sent.
                                        var keyExchangeData = builder.getKeyExchangeData();
                                        this.updateOutgoingCryptoContexts(ctx, requestHeader, keyExchangeData);

                                        // Update the stored service tokens.
                                        var tokenVerificationMasterToken = (keyExchangeData) ? keyExchangeData.keyResponseData.masterToken : masterToken;
                                        var serviceTokens = requestHeader.serviceTokens;
                                        this.storeServiceTokens(ctx, tokenVerificationMasterToken, userIdToken, serviceTokens);

                                        // We will either use the header crypto context or the key exchange
                                        // data crypto context in trusted network mode to process the message
                                        // payloads.
                                        var payloadCryptoContext;
                                        if (!ctx.isPeerToPeer() && keyExchangeData)
                                            payloadCryptoContext = keyExchangeData.cryptoContext;
                                        else
                                            payloadCryptoContext = requestHeader.cryptoContext;

                                        // Stop and throw an exception if aborted.
                                        if (service.isAborted())
                                            throw new MslInterruptedException('send aborted.');

                                        // Send the request.
                                        var os = (this._filterFactory != null) ? this._filterFactory.getOutputStream(out) : out;
                                        this._streamFactory.createOutputStream(ctx, os, requestHeader, payloadCryptoContext, null, timeout, {
                                            result: function(request) {
                                                InterruptibleExecutor(callback, function() {
                                                    service.setAbort(function() { request.abort(); });
                                                    request.closeDestination(closeDestination);
                                                    write(request, handshake);
                                                }, self);
                                            },
                                            timeout: function() { callback.timeout(); },
                                            error: function(e) { callback.error(e); }
                                        });
                                    }, self);
                                },
                                timeout: function() { callback.timeout(); },
                                error: function(e) { callback.error(e); }
                            });
                        },
                        error: function(e) { callback.error(e); }
                    });
                }, self);
            }

            function write(request, handshake) {
                // If it is okay to write the data then ask the application to write it
                // and return the real output stream. Otherwise it will be asked to do
                // so after the handshake is completed.
                if (!handshake) {
                    msgCtx.write(request, timeout, {
                        result: function(success) {
                            InterruptibleExecutor(callback, function() {
                                // If aborted throw an exception.
                                if (service.isAborted())
                                    throw new MslInterruptedException('MessageOutputStream write aborted.');

                                return new SendResult(request, handshake);
                            }, self);
                        },
                        timeout: function() { callback.timeout(); },
                        error: function(e) { callback.error(e); }
                    });
                } else {
                    InterruptibleExecutor(callback, function() {
                        return new SendResult(request, handshake);
                    }, self);
                }
            }
        },

        /**
         * <p>Receive a message.</p>
         *
         * <p>If a message is received the stored master tokens, crypto contexts,
         * user ID tokens, and service tokens will be updated.</p>
         *
         * @param {ReceiveService|RespondService|RequestService} service calling service.
         * @param {MslContext} ctx MSL context.
         * @param {MessageContext} msgCtx message context.
         * @param {InputStream} input remote entity input stream.
         * @param {MessageHeader} request message header of the previously sent message, if any,
         *        the received message is responding to. May be null.
         * @param {number} timeout read timeout in milliseconds.
         * @param {{result: function(MessageInputStream), timeout: function(), error: function(Error)}}
         *        callback the callback returned the received message, timeouts,
         *        or any thrown exceptions.
         * @throws MslEncodingException if there is an error parsing the message.
         * @throws MslCryptoException if there is an error decrypting or verifying
         *         the header or creating the message payload crypto context.
         * @throws MslEntityAuthException if unable to create the entity
         *         authentication data.
         * @throws MslUserAuthException if unable to create the user authentication
         *         data.
         * @throws MslMessageException if the message master token is expired and
         *         the message is not renewable.
         * @throws MslMasterTokenException if the master token is not trusted and
         *         needs to be.
         * @throws MslKeyExchangeException if there is an error with the key
         *         request data or key response data or the key exchange scheme is
         *         not supported.
         * @throws MslMessageException if the message master token is expired and
         *         the message is not renewable.
         * @throws MslException if the message does not contain an entity
         *         authentication data or a master token, or a token is improperly
         *         bound to another token, or there is an error updating the
         *         service tokens.
         * @throws InterruptedException if the thread is interrupted while trying
         *         to delete an old master token the received message is replacing.
         */
        receive: function receive(service, ctx, msgCtx, input, request, timeout, callback) {
            var self = this;
            InterruptibleExecutor(callback, function() {
                // Stop and throw an exception if aborted.
                if (service.isAborted())
                    throw new MslInterruptedException('receive aborted.');

                // Grab the response.
                var keyRequestData = [];
                if (request)
                    keyRequestData = request.keyRequestData.filter(function() { return true; });
                var cryptoContexts = msgCtx.getCryptoContexts();
                var is = (this._filterFactory) ? this._filterFactory.getInputStream(input) : input;
                this._streamFactory.createInputStream(ctx, is, keyRequestData, cryptoContexts, timeout, {
                    result: function(response) {
                        // Register abort function.
                        service.setAbort(function() { response.abort(); });

                        // Wait until the input stream is ready.
                        response.isReady({
                            result: function(ready) {
                                InterruptibleExecutor(callback, function() {
                                    // If aborted throw an exception.
                                    if (!ready)
                                        throw new MslInterruptedException('MessageInputStream aborted.');

                                    // Deliver the received header to the debug context.
                                    var responseHeader = response.getMessageHeader();
                                    var errorHeader = response.getErrorHeader();
                                    var debugCtx = msgCtx.getDebugContext();
                                    if (debugCtx) debugCtx.receivedHeader((responseHeader) ? responseHeader : errorHeader);

                                    // Pull the response master token or entity authentication data and
                                    // user ID token or user authentication data to attach them to any
                                    // thrown exceptions.
                                    var masterToken, entityAuthData, userIdToken, userAuthData;
                                    if (responseHeader) {
                                        masterToken = responseHeader.masterToken;
                                        entityAuthData = responseHeader.entityAuthenticationData;
                                        userIdToken = responseHeader.userIdToken;
                                        userAuthData = responseHeader.userAuthenticationData;
                                    } else {
                                        masterToken = null;
                                        entityAuthData = errorHeader.entityAuthenticationData;
                                        userIdToken = null;
                                        userAuthData = null;
                                    }

                                    // If there is a request, make sure the response message ID equals the
                                    // request message ID + 1.
                                    if (request) {
                                        // Only enforce this for message headers and error headers that are
                                        // not entity re-authentcate or entity data re-authenticate (as in
                                        // those cases the remote entity is not always able to extract the
                                        // request message ID).
                                        var errorCode = (errorHeader) ? errorHeader.errorCode : null;
                                        if (responseHeader ||
                                            (errorCode != MslConstants$ResponseCode.FAIL && errorCode != MslConstants$ResponseCode.TRANSIENT_FAILURE && errorCode != MslConstants$ResponseCode.ENTITY_REAUTH && errorCode != MslConstants$ResponseCode.ENTITYDATA_REAUTH))
                                        {
                                            var responseMessageId = (responseHeader) ? responseHeader.messageId : errorHeader.messageId;
                                            var expectedMessageId = MessageBuilder$incrementMessageId(request.messageId);
                                            if (responseMessageId != expectedMessageId) {
                                                throw new MslMessageException(MslError.UNEXPECTED_RESPONSE_MESSAGE_ID, "expected " + expectedMessageId + "; received " + responseMessageId)
                                                    .setMasterToken(masterToken)
                                                    .setEntityAuthenticationData(entityAuthData)
                                                    .setUserIdToken(userIdToken)
                                                    .setUserAuthenticationData(userAuthData);
                                            }
                                        }
                                    }

                                    // Process the response.
                                    ctx.getEntityAuthenticationData(null, {
                                        result: function(ead) {
                                            InterruptibleExecutor(callback, function() {
                                                var localIdentity = ead.getIdentity();
                                                var sender;
                                                try {
                                                    if (responseHeader) {
                                                        // Reject messages if this is a trusted network server and the
                                                        // sender is not equal to the master token identity or if the
                                                        // sender is equal to this entity.
                                                        var entityAuthData = responseHeader.entityAuthenticationData;
                                                        var masterToken = responseHeader.masterToken;
                                                        sender = (masterToken) ? responseHeader.sender : entityAuthData.getIdentity();
                                                        if ((masterToken && masterToken.isDecrypted() && masterToken.identity != sender) ||
                                                            localIdentity == sender)
                                                        {
                                                            throw new MslMessageException(MslError.UNEXPECTED_MESSAGE_SENDER, sender);
                                                        }

                                                        // Reject messages if the message recipient is specified and not
                                                        // equal to the local entity.
                                                        var recipient = responseHeader.recipient;
                                                        if (recipient && recipient != localIdentity)
                                                            throw new MslMessageException(MslError.MESSAGE_RECIPIENT_MISMATCH, recipient);

                                                        // If there is a request update the stored crypto contexts.
                                                        if (request)
                                                            this.updateIncomingCryptoContexts(ctx, request, response);

                                                        // In trusted network mode the local tokens are the primary tokens.
                                                        // In peer-to-peer mode they are the peer tokens. The master token
                                                        // might be in the key response data.
                                                        var keyResponseData = responseHeader.keyResponseData;
                                                        var tokenVerificationMasterToken;
                                                        var localUserIdToken;
                                                        var serviceTokens;
                                                        if (!ctx.isPeerToPeer()) {
                                                            tokenVerificationMasterToken = (keyResponseData) ? keyResponseData.masterToken : responseHeader.masterToken;
                                                            localUserIdToken = responseHeader.userIdToken;
                                                            serviceTokens = responseHeader.serviceTokens;
                                                        } else {
                                                            tokenVerificationMasterToken = (keyResponseData) ? keyResponseData.masterToken : responseHeader.peerMasterToken;
                                                            localUserIdToken = responseHeader.peerUserIdToken;
                                                            serviceTokens = responseHeader.peerServiceTokens;
                                                        }

                                                        // Save any returned user ID token if the local entity is not the
                                                        // issuer of the user ID token.
                                                        var userId = msgCtx.getUserId();
                                                        if (userId && localUserIdToken && !localUserIdToken.isVerified())
                                                            ctx.getMslStore().addUserIdToken(userId, localUserIdToken);

                                                        // Update the stored service tokens.
                                                        this.storeServiceTokens(ctx, tokenVerificationMasterToken, localUserIdToken, serviceTokens);
                                                    } else {
                                                        // Reject errors if the sender is equal to this entity.
                                                        sender = errorHeader.entityAuthenticationData.getIdentity();
                                                        if (localIdentity == sender)
                                                            throw new MslMessageException(MslError.UNEXPECTED_MESSAGE_SENDER, sender);
                                                    }

                                                    // Update the synchronized clock if we are a trusted network client
                                                    // (there is a request) or peer-to-peer entity.
                                                    var timestamp = (responseHeader) ? responseHeader.timestamp : errorHeader.timestamp;
                                                    if (timestamp && (request || ctx.isPeerToPeer()))
                                                        ctx.updateRemoteTime(timestamp);
                                                } catch (e) {
                                                    if (e instanceof MslException) {
                                                        e.setMasterToken(masterToken);
                                                        e.setEntityAuthenticationData(entityAuthData);
                                                        e.setUserIdToken(userIdToken);
                                                        e.setUserAuthenticationData(userAuthData);
                                                    }
                                                    throw e;
                                                }

                                                // Return the result.
                                                return response;
                                            }, self);
                                        },
                                        error: callback.error,
                                    });
                                }, self);
                            },
                            timeout: function() { callback.timeout(); },
                            error: function(e) { callback.error(e); }
                        });
                    },
                    timeout: function() { callback.timeout(); },
                    error: function(e) { callback.error(e); }
                });
            }, self);
        },

        /**
         * <p>Send the provided request and optionally receive a response from the
         * remote entity. The method will attempt to receive a response if one of
         * the following is met:
         * <ul>
         * <li>the caller indicates a response is expected</li>
         * <li>a handshake message was sent</li>
         * <li>key request data appears in the request</li>
         * <li>a renewable message with user authentication data was sent</li>
         * </ul></p>
         *
         * <p>This method is only used from trusted network clients and peer-to-
         * peer entities.</p>
         *
         * @param {ReceiveService|RespondService|RequestService} service the calling service.
         * @param {MslContext} ctx MSL context.
         * @param {MessageContext} msgCtx message context.
         * @param {InputStream} input remote entity input stream.
         * @param {OutputStream} output remote entity output stream.
         * @param {{builder: MessageBuilder, tokenTicket: ?TokenTicket}}
         *        builderTokenTicket request message builder and master token /
         *        lock ticket.
         * @param {boolean} receive if a response is expected.
         * @param {boolean} closeStreams true if the remote entity input and output streams
         *        must be closed when the constructed message input and output
         *        streams are closed.
         * @param {number} timeout renewal lock acquisition timeout in milliseconds.
         * @param {{result: function(?SendReceiveResult), timeout: function(), error: function(Error)}}
         *        callback the callback will be given the received message or
         *        {@code null} if cancelled, notified of timeouts, or any
         *        thrown exceptions.
         * @throws IOException if there was an error reading or writing a
         *         message.
         * @throws MslEncodingException if there is an error parsing or encoding a
         *         message.
         * @throws MslCryptoException if there is an error encrypting/decrypting or
         *         signing/verifying a message header or creating the message
         *         payload crypto context.
         * @throws MslEntityAuthException if there is an error with the entity
         *         authentication data.
         * @throws MslUserAuthException if unable to create the user authentication
         *         data.
         * @throws MslMasterTokenException if the master token is not trusted and
         *         needs to be.
         * @throws MslKeyExchangeException if there is an error with the key
         *         request data or key response data or the key exchange scheme is
         *         not supported.
         * @throws MslMessageException if the message master token is expired and
         *         the message is not renewable, if there is an error building the
         *         request, or if the response message ID does not equal the
         *         expected value.
         * @throws MslException if the message does not contain an entity
         *         authentication data or a master token, or a token is improperly
         *         bound to another token, or there is an error updating the
         *         service tokens, or there was an error building the message
         *         header.
         * @throws InterruptedException if the thread is interrupted while trying
         *         to delete an old master token the received message is replacing.
         */
        sendReceive: function sendReceive(service, ctx, msgCtx, input, output, builderTokenTicket, receive, closeStreams, timeout, callback) {
            var self = this;

            // Attempt to acquire the renewal lock.
            InterruptibleExecutor(callback, function() {
                // acquireRenewalLock() may change the master token, and in
                // that case will update the builderTokenTicket.tokenTicket
                // value.
                var renewalQueue = new BlockingQueue();
                this.acquireRenewalLock(service, ctx, msgCtx, renewalQueue, builderTokenTicket, timeout, {
                    result: function(renewing) {
                        sendrecv(builderTokenTicket, renewalQueue, renewing);
                    },
                    timeout: function() {
                        InterruptibleExecutor(callback, function() {
                            // Release the master token lock.
                            this.releaseMasterToken(ctx, builderTokenTicket.ticket);
                            callback.timeout();
                        }, self);
                    },
                    error: function(e) {
                        InterruptibleExecutor(callback, function() {
                            // Release the master token lock.
                            this.releaseMasterToken(ctx, builderTokenTicket.ticket);

                            // This should only be if we were cancelled so return null.
                            if (e instanceof MslInterruptedException) {
                                return null;
                            } else {
                                callback.error(e);
                            }
                        }, self);
                    }
                });
            }, self);

            // Send the request and receive the response.
            function sendrecv(builderTokenTicket, renewalQueue, renewing) {
                InterruptibleExecutor(callback, function sendrecv_send() {
                    var builder = builderTokenTicket.builder;
                    var tokenTicket = builderTokenTicket.tokenTicket;

                    // Send the request.
                    builder.setRenewable(renewing);
                    this.send(service, ctx, msgCtx, output, builder, closeStreams, timeout, {
                        result: function(sent) {
                            InterruptibleExecutor(callback, function sendrecv_receive() {
                                // Receive the response if expected, if we sent a handshake request,
                                // if key request data was included, or if a master token and user
                                // authentication data was included in a renewable message.
                                var requestHeader = sent.request.getMessageHeader();
                                var keyRequestData = requestHeader.keyRequestData;
                                if (receive || sent.handshake || !keyRequestData.isEmpty() ||
                                    (requestHeader.isRenewable() && requestHeader.masterToken && requestHeader.userAuthenticationData))
                                {
                                    this.receive(service, ctx, msgCtx, input, requestHeader, timeout, {
                                        result: function(response) {
                                            InterruptibleExecutor(callback, function() {
                                                // If we received an error response then cleanup.
                                                var errorHeader = response.getErrorHeader();
                                                if (errorHeader)
                                                    this.cleanupContext(ctx, requestHeader, errorHeader);

                                                // Release the renewal lock.
                                                if (renewing)
                                                    this.releaseRenewalLock(ctx, renewalQueue, response);

                                                // Release the master token lock.
                                                this.releaseMasterToken(ctx, tokenTicket);

                                                // Return the response.
                                                response.closeSource(closeStreams);
                                                return new SendReceiveResult(response, sent);
                                            }, self);
                                        },
                                        timeout: function() {
                                            InterruptibleExecutor(callback, function() {
                                                // Release the renewal lock.
                                                if (renewing)
                                                    this.releaseRenewalLock(ctx, renewalQueue, null);

                                                // Release the master token lock.
                                                this.releaseMasterToken(ctx, tokenTicket);

                                                callback.timeout();
                                            }, self);
                                        },
                                        error: function(e) {
                                            InterruptibleExecutor(callback, function() {
                                                // Release the renewal lock.
                                                if (renewing)
                                                    this.releaseRenewalLock(ctx, renewalQueue, null);

                                                // Release the master token lock.
                                                this.releaseMasterToken(ctx, tokenTicket);

                                                callback.error(e);
                                            }, self);
                                        }
                                    });
                                } else {
                                    InterruptibleExecutor(callback, function() {
                                        var response = null;

                                        // Release the renewal lock.
                                        if (renewing)
                                            this.releaseRenewalLock(ctx, renewalQueue, response);

                                        // Release the master token lock.
                                        this.releaseMasterToken(ctx, tokenTicket);

                                        // Return the response.
                                        return new SendReceiveResult(response, sent);
                                    }, self);
                                }
                            }, self);
                        },
                        timeout: function() {
                            InterruptibleExecutor(callback, function() {
                                // Release the renewal lock.
                                if (renewing)
                                    this.releaseRenewalLock(ctx, renewalQueue, null);

                                // Release the master token lock.
                                this.releaseMasterToken(ctx, tokenTicket);

                                callback.timeout();
                            }, self);
                        },
                        error: function(e) {
                            InterruptibleExecutor(callback, function() {
                                var response = null;

                                // Release the renewal lock.
                                if (renewing)
                                    this.releaseRenewalLock(ctx, renewalQueue, response);

                                // Release the master token lock.
                                this.releaseMasterToken(ctx, tokenTicket);

                                callback.error(e);
                            }, self);
                        }
                    });
                }, self);
            }
        },

        /**
         * <p>Attempt to acquire the renewal lock if the message will need it using
         * the given blocking queue.</p>
         *
         * <p>If anti-replay is required then this method will block until the
         * renewal lock is acquired.</p>
         *
         * <p>If the message has already been marked renewable then this method
         * will block until the renewal lock is acquired or a renewing thread
         * delivers a new master token to this builder.</p>
         *
         * <p>If encryption is required but the builder will not be able to encrypt
         * the message payloads, or if integrity protection is required but the
         * builder will not be able to integrity protect the message payloads, or
         * if the builder's master token is expired, or if there is no user ID
         * token but the message is associated with a user and the builder will not
         * be able to encrypt and integrity protect the message header, then this
         * method will block until the renewal lock is acquired or a renewing
         * thread delivers a master token to this builder.</p>
         *
         * <p>If the message is requesting tokens in response but there is no
         * master token, or there is no user ID token but the message is associated
         * with a user, then this method will block until the renewal lock is
         * acquired or a renewing thread delivers a master token to this builder
         * and a user ID token is also available if the message is associated with
         * a user.</p>
         *
         * <p>If there is no master token, or either the master token or the user
         * ID token is renewable, or there is no user ID token but the message is
         * associated with a user and the builder will be able to encrypt the
         * message header then this method will attempt to acquire the renewal
         * lock. If unable to do so, it returns null.</p>
         *
         * <p>If this method returns true, then the renewal lock must be released by
         * calling {@code releaseRenewalLock()}.</p>
         *
         * <p>This method is only used from trusted network clients and peer-to-
         * peer entities.</p>
         *
         * @param {ReceiveService|RespondService|RequestService} service the calling service.
         * @param {MslContext} ctx MSL context.
         * @param {MessageContext} msgCtx message context.
         * @param {BlockingQueue} queue caller's blocking queue.
         * @param {{builder: MessageBuilder, tokenTicket: ?TokenTicket}
         *        builderTokenTicket message builder and master token / lock
         *        ticket for the message to be sent.
         * @param {number} timeout timeout in milliseconds for acquiring the renewal lock
         *        or receiving a master token.
         * @param {{result: function(boolean), timeout: function(), error: function(Error)}}
         *        callback the callback will receive true if the renewal lock
         *        was acquired, false if the builder's message is now capable
         *        of encryption or the renewal lock is not needed, notified of
         *        timeouts and any thrown exceptions.
         * @throws MslInterruptedException if interrupted while waiting to acquire
         *         a master token from a renewing thread.
         * @see #releaseRenewalLock(MslContext, BlockingQueue, MessageInputStream)
         */
        acquireRenewalLock: function acquireRenewalLock(service, ctx, msgCtx, queue, builderTokenTicket, timeout, callback) {
            var self = this;
            InterruptibleExecutor(callback, function() {
                var builder = builderTokenTicket.builder;
                var tokenTicket = builderTokenTicket.tokenTicket;

                var masterToken = builder.getMasterToken();
                var userIdToken = builder.getUserIdToken();
                var userId = msgCtx.getUserId();

                // If the application data needs to be encrypted and the builder will
                // not encrypt payloads, or the application data needs to be integrity
                // protected and the bulder will not integrity protect payloads, or if
                // the master token is expired, or if the message is to be sent with
                // user authentication data and the builder will not encrypt and
                // integrity protect the header, then we must either mark this message
                // as renewable to perform a handshake or get a master token from a
                // renewing thread.
                //
                // If the message has been marked renewable then we must either mark
                // this message as renewable or receive a new master token.
                //
                // If the message must be marked non-replayable and we do not have a
                // master token then we must mark this message as renewable to perform
                // a handshake or receive a new master token.
                var startTime = ctx.getRemoteTime();
                if ((msgCtx.isEncrypted() && !builder.willEncryptPayloads()) ||
                    (msgCtx.isIntegrityProtected() && !builder.willIntegrityProtectPayloads()) ||
                    builder.isRenewable() ||
                    (!masterToken && msgCtx.isNonReplayable()) ||
                    (masterToken && masterToken.isExpired(startTime)) ||
                    (!userIdToken && userId && (!builder.willEncryptHeader() || !builder.willIntegrityProtectHeader())) ||
                    (msgCtx.isRequestingTokens() && (!masterToken || (userId && !userIdToken))))
                {
                    blockingAcquisition(masterToken, userIdToken, userId, builder, tokenTicket);
                } else {
                    tryAcquisition(masterToken, userIdToken);
                }
            }, self);

            function blockingAcquisition(masterToken, userIdToken, userId, builder, tokenTicket) {
                InterruptibleExecutor(callback, function() {
                    // Stop and throw an exception if aborted.
                    if (service.isAborted())
                        throw new MslInterruptedException('acquireRenewalLock aborted.');

                    // We do not have a master token or this message is non-
                    // replayable. Try to acquire the renewal lock on this MSL
                    // context so we can send a handshake message.
                    var ctxRenewingQueue = null;
                    for (var i = 0; i < this._renewingContexts.length; ++i) {
                        var ctxQueue = this._renewingContexts[i];
                        if (ctxQueue.ctx === ctx) {
                            ctxRenewingQueue = ctxQueue.queue;
                            break;
                        }
                    }

                    // If there is no one else already renewing then our queue has
                    // acquired the renewal lock.
                    if (!ctxRenewingQueue) {
                        this._renewingContexts.push({ctx: ctx, queue: queue});
                        return true;
                    }

                    // Otherwise we need to wait for a master token from the
                    // renewing request.
                    var ticket = ctxRenewingQueue.poll(timeout, {
                        result: function(newMasterToken) {
                            InterruptibleExecutor(callback, function() {
                                // If aborted throw an exception.
                                if (newMasterToken === undefined)
                                    throw new MslInterruptedException('acquireRenewalLock aborted.');

                                // Put the same master token back on the renewing queue so
                                // anyone else waiting can also proceed.
                                ctxRenewingQueue.add(newMasterToken);

                                // If the renewing request did not acquire a master token then
                                // try again to acquire renewal ownership.
                                if (newMasterToken === NULL_MASTER_TOKEN) {
                                    blockingAcquisition(masterToken, userIdToken, userId, builder, tokenTicket);
                                    return;
                                }

                                // If the new master token is not equal to the previous master
                                // token then release the previous master token and get the
                                // newest master token.
                                //
                                // We cannot simply use the new master token directly since we
                                // have not acquired its master token lock.
                                var previousMasterToken = masterToken;
                                if (!masterToken || !masterToken.equals(newMasterToken)) {
                                    this.releaseMasterToken(ctx, tokenTicket);
                                    this.getNewestMasterToken(service, ctx, timeout, {
                                        result: function(tokenTicket) {
                                            InterruptibleExecutor(callback, function() {
                                                // This is a hack to ensure the caller ends up with the
                                                // right token ticket, now that we have potentially
                                                // swapped master tokens.
                                                builderTokenTicket.tokenTicket = tokenTicket;

                                                // If there is no newest master token (it could have been
                                                // deleted despite just being delivered to us) then try
                                                // again to acquire renewal ownership.
                                                masterToken = (tokenTicket && tokenTicket.masterToken);
                                                if (!masterToken) {
                                                    blockingAcquisition(masterToken, userIdToken, userId, builder, tokenTicket);
                                                    return;
                                                }

                                                // Otherwise continue with renewal lock acquisition.
                                                continueAcquisition(previousMasterToken, masterToken, userIdToken, userId, builder, tokenTicket);
                                            }, self);
                                        },
                                        timeout: callback.timeout,
                                        error: callback.error,
                                    });
                                    return;
                                } else {
                                    // The master token has not changed. Continue with renewal lock
                                    // acquisition.
                                    continueAcquisition(previousMasterToken, masterToken, userIdToken, userId, builder, tokenTicket);
                                }
                            }, self);
                        },
                        timeout: callback.timeout,
                        error: callback.error,
                    });
                    service.setAbort(function() {
                        if (ticket) {
                            ctxRenewingQueue.cancel(ticket);
                            ticket = undefined;
                        }
                    });
                }, self);
            }

            function continueAcquisition(previousMasterToken, masterToken, userIdToken, userId, builder, tokenTicket) {
                InterruptibleExecutor(callback, function() {
                    // The renewing request may have acquired a new user ID token.
                    // Attach it to this message if the message is associated with
                    // a user and we do not already have a user ID token.
                    //
                    // Unless the previous master token was thrown out, any user ID
                    // token should still be bound to this new master token. If the
                    // master token serial number has changed then our user ID
                    // token is no longer valid and the new one should be attached.
                    if ((userId && !userIdToken) ||
                        (userIdToken && !userIdToken.isBoundTo(masterToken)))
                    {
                        var storedUserIdToken = ctx.getMslStore().getUserIdToken(userId);
                        userIdToken = (storedUserIdToken && storedUserIdToken.isBoundTo(masterToken)) ? storedUserIdToken : null;
                    }

                    // Update the message's master token and user ID token.
                    builder.setAuthTokens(masterToken, userIdToken);

                    // If the new master token is still expired then try again to
                    // acquire renewal ownership.
                    var updateTime = ctx.getRemoteTime();
                    if (masterToken.isExpired(updateTime)) {
                        blockingAcquisition(masterToken, userIdToken, userId, builder, tokenTicket);
                        return;
                    }

                    // If this message is already marked renewable and the received
                    // master token is the same as the previous master token then
                    // we must still attempt to acquire the renewal lock.
                    if (builder.isRenewable() && masterToken.equals(previousMasterToken)) {
                        blockingAcquisition(masterToken, userIdToken, userId, builder, tokenTicket);
                        return;
                    }

                    // If this message is requesting tokens and is associated with
                    // a user but there is no user ID token then we must still
                    // attempt to acquire the renewal lock.
                    if (msgCtx.isRequestingTokens() && !userIdToken) {
                        blockingAcquisition(masterToken, userIdToken, userId, builder, tokenTicket);
                        return;
                    }

                    // We may still want to renew, but it is not required. Fall
                    // through.
                    tryAcquisition(masterToken, userIdToken);
                }, self);
            }

            function tryAcquisition(masterToken, userIdToken) {
                InterruptibleExecutor(callback, function() {
                    // Stop and throw an exception if aborted.
                    if (service.isAborted()) {
                        throw new MslInterruptedException('acquireRenewalLock aborted.');
                    }

                    // If we do not have a master token or the master token should be
                    // renewed, or we do not have a user ID token but the message is
                    // associated with a user, or if the user ID token should be renewed,
                    // then try to mark this message as renewable.
                    var finalTime = ctx.getRemoteTime();
                    if ((!masterToken || masterToken.isRenewable(finalTime)) ||
                        (!userIdToken && msgCtx.getUserId()) ||
                        (userIdToken && userIdToken.isRenewable(finalTime)))
                    {
                        // Try to acquire the renewal lock on this MSL context.
                        var ctxRenewingQueue = null;
                        for (var i = 0; i < this._renewingContexts.length; ++i) {
                            var ctxQueue = this._renewingContexts[i];
                            if (ctxQueue.ctx === ctx) {
                                ctxRenewingQueue = ctxQueue.queue;
                                break;
                            }
                        }

                        // If there is no one else already renewing then our queue has
                        // acquired the renewal lock.
                        if (!ctxRenewingQueue) {
                            this._renewingContexts.push({ctx: ctx, queue: queue});
                            return true;
                        }

                        // Otherwise proceed without acquiring the lock.
                        return false;
                    }

                    // Otherwise we do not need to acquire the renewal lock.
                    return false;
                }, self);
            }
        },

        /**
         * <p>Release the renewal lock.</p>
         *
         * <p>Delivers any received master token to the blocking queue. This may be
         * a null value if an error message was received or if the received message
         * does not contain a master token for the local entity.</p>
         *
         * <p>If no message was received a null master token will be delivered.</p>
         *
         * <p>This method is only used from trusted network clients and peer-to-
         * peer entities.</p>
         *
         * @param {MslContext} ctx MSL context.
         * @param {BlockingQueue} queue caller's blocking queue.
         * @param {?MessageInputStream} message received message. May be null if no message was received.
         */
        releaseRenewalLock: function releaseRenewalLock(ctx, queue, message) {
            // Sanity check.
            var index;
            var ctxQueue;
            for (var i = 0; i < this._renewingContexts.length; ++i) {
                var q = this._renewingContexts[i];
                if (q.ctx === ctx) {
                    index = i;
                    ctxQueue = q.queue;
                    break;
                }
            }

            if (ctxQueue !== queue)
                throw new MslInternalException("Attempt to release renewal lock that is not owned by this queue.");

            // If no message was received then deliver a null master token, release
            // the lock, and return immediately.
            if (!message) {
                queue.add(NULL_MASTER_TOKEN);
                this._renewingContexts.splice(index, 1);
                return;
            }

            // If we received an error message then deliver a null master token,
            // release the lock, and return immediately.
            var messageHeader = message.getMessageHeader();
            if (!messageHeader) {
                queue.add(NULL_MASTER_TOKEN);
                this._renewingContexts.splice(index, 1);
                return;
            }

            // If we performed key exchange then the renewed master token should be
            // delivered.
            var keyResponseData = messageHeader.keyResponseData;
            if (keyResponseData) {
                queue.add(keyResponseData.masterToken);
            }

            // In trusted network mode deliver the header master token. This may be
            // null.
            else if (!ctx.isPeerToPeer()) {
                var masterToken = messageHeader.masterToken;
                if (masterToken)
                    queue.add(masterToken);
                else
                    queue.add(NULL_MASTER_TOKEN);
            }

            // In peer-to-peer mode deliver the peer master token. This may be
            // null.
            else {
                var masterToken = messageHeader.peerMasterToken;
                if (masterToken)
                    queue.add(masterToken);
                else
                    queue.add(NULL_MASTER_TOKEN);
            }

            // Release the lock.
            this._renewingContexts.splice(index, 1);
        }
    });

    MslControl = util.Class.create({
        /**
         * Create a new instance of MSL control.
         *
         * @param {?MessageStreamFactory=} streamFactory message stream factory. May be {@code null}.
         * @param {?ErrorMessageRegistry=} messageRegistry error message registry. May be {@code null}.
         */
        init: function init(streamFactory, messageRegistry) {
            // The properties.
            var props = {
                /** @type {MslControlImpl} */
                _impl: { value: new MslControlImpl(streamFactory, messageRegistry), writable: false, enumerable: false, configurable: false },
                /** True if shutdown. */
                _shutdown: { value: false, writable: false, enumerable: false, configurable: false }
            };
            Object.defineProperties(this, props);
        },

        /**
         * Assigns a filter stream factory that will be used to filter any incoming
         * or outgoing messages. The filters will be placed between the MSL message
         * and MSL control, meaning they will see the actual MSL message data as it
         * is being read from or written to the remote entity.
         *
         * @param {FilterStreamFactory} factory filter stream factory. May be null.
         */
        setFilterFactory: function setFilterFactory(factory) {
            this._impl.setFilterFactory(factory);
        },

        /**
         * Gracefully shutdown the MSL control instance. No additional messages may
         * be processed. Any messages pending or in process will be completed.
         */
        shutdown: function shutdown() {
            this._shutdown = true;
        },

        /**
         * <p>Receive a request over the provided input stream.</p>
         *
         * <p>If there is an error with the message an error response will be sent
         * over the provided output stream.</p>
         *
         * <p>This method should only be used by trusted network servers and peer-
         * to-peer entities to receive a request initiated by the remote entity.
         * The remote entity should have used
         * {@link #request(MslContext, MessageContext, Url, int)}.<p>
         *
         * <p>The returned {@code Future} will return the received
         * {@code MessageInputStream} on completion or {@code null} if a reply was
         * automatically sent (for example in response to a handshake request) or
         * if the operation was cancelled or interrupted. The returned message may
         * be an error message if the maximum number of messages is hit without
         * successfully receiving the final message. The {@code Future} may throw
         * an {@code ExecutionException} whose cause is a {@code MslException},
         * {@code MslErrorResponseException}, or {@code IOException}.</p>
         *
         * <p>The remote entity input and output streams will not be closed in case
         * the caller wishes to reuse them.</p>
         *
         * @param {MslContext} ctx MSL context.
         * @param {MessageContext} msgCtx message context.
         * @param {InputStream} input remote entity input stream.
         * @param {OutputStream} output remote entity output stream.
         * @param {number} timeout read/write and renewal lock acquisition
         *        timeout in milliseconds.
         * @param {{result: function(MessageInputStream), timeout: function(), error: function(Error)}}
         *        callback the callback that will be used for the operation.
         * @return {function()} a function which if called will cancel the
         *         operation.
         * @throws MslException immediately if called after having been shut
         *         down. This exception is not delivered to the callback.
         */
        receive: function receive(ctx, msgCtx, input, output, timeout, callback) {
            if (this._shutdown)
                throw new MslException('MslControl is shutdown.');
            var service = new ReceiveService(this._impl, ctx, msgCtx, input, output, timeout);
            setTimeout(function() { service.call(callback); }, 0);
            return CancellationFunction(service);
        },

        /**
         * <p>Send a response over the provided output stream.</p>
         *
         * <p>This method should only be used by trusted network servers and peer-
         * to-peer entities after receiving a request via
         * {@link #receive(MslContext, MessageContext, InputStream, OutputStream, int)}.
         * The remote entity should have used
         * {@link #request(MslContext, MessageContext, URL, int)}.</p>
         *
         * <p>The returned {@code Future} will return a {@code MslChannel}
         * containing the final {@code MessageOutputStream} that should be used to
         * send any additional application data not already sent via
         * {@link MessageContext#write(MessageOutputStream)} to the remote entity,
         * and in peer-to-peer mode may also contain a {@code MessageInputStream}
         * as described below.</p>
         *
         * <p>In peer-to-peer mode a new {@code MessageInputStream} may be returned
         * which should be used in place of the previous {@code MessageInputStream}
         * being responded to. This will only occur if the initial response sent
         * could not include application data and was instead a handshake message.
         * The new {@code MessageInputStream} will not include any application data
         * already read off of the previous {@code MessageInputStream}; it will
         * only contain new application data that is a continuation of the previous
         * message's application data.</p>
         *
         * <p>The returned {@code Future} will return {@code null} if cancelled,
         * interrupted, if an error response was received (peer-to-peer only)
         * resulting in a failure to establish the communication channel, if the
         * response could not be sent with encryption or integrity protection when
         * required (trusted network-mode only), if a user cannot be attached to
         * the response due to lack of a master token, or if the maximum number of
         * messages is hit without sending the message. In these cases the remote
         * entity's next message can be received by another call to
         * {@link #receive(MslContext, MessageContext, InputStream, OutputStream, int)}.</p>
         * 
         * <p>The {@code Future} may throw an {@code ExecutionException} whose
         * cause is a {@code MslException}, {@code MslErrorResponseException}, or
         * {@code IOException}.</p>
         *
         * <p>The remote entity input and output streams will not be closed in case
         * the caller wishes to reuse them.</p>
         * @param {MslContext} ctx MSL context.
         * @param {MessageContext} msgCtx message context.
         * @param {InputStream} input remote entity input stream.
         * @param {OutputStream} output remote entity output stream.
         * @param {MessageInputStream} request message input stream to create the response for.
         * @param {number} timeout read/write and renewal lock acquisition
         *        timeout in milliseconds.
         * @param {{result: function(MslChannel), timeout: function(), error: function(Error)}}
         *        callback the callback that will be used for the operation.
         * @return {function()} a function which if called will cancel the
         *         operation.
         * @throws MslException immediately if called after having been shut
         *         down. This exception is not delivered to the callback.
         */
        respond: function respond(ctx, msgCtx, input, output, request, timeout, callback) {
            if (this._shutdown)
                throw new MslException('MslControl is shutdown.');
            var service = new RespondService(this._impl, ctx, msgCtx, input, output, request, timeout);
            setTimeout(function() { service.call(callback); }, 0);
            return CancellationFunction(service);
        },

        /**
         * <p>Send an error response over the provided output stream. Any replies
         * to the error response may be received by a subsequent call to
         * {@link #receive(MslContext, MessageContext, InputStream, OutputStream, int)}.</p>
         *
         * <p>This method should only be used by trusted network servers and peer-
         * to-peer entities after receiving a request via
         * {@link #receive(MslContext, MessageContext, InputStream, OutputStream, int)}.
         * The remote entity should have used
         * {@link #request(MslContext, MessageContext, URL, int)}.</p>
         *
         * <p>The returned {@code Future} will return true on success or false if
         * cancelled or interrupted. The {@code Future} may throw an
         * {@code ExecutionException} whose cause is a {@code MslException} or
         * {@code IOException}.</p>
         *
         * <p>The remote entity input and output streams will not be closed in case
         * the caller wishes to reuse them.</p>
         *
         * @param {MslContext} ctx MSL context.
         * @param {MessageContext} msgCtx message context.
         * @param {MslControl$ApplicationError} err error type.
         * @param {OutputStream} out remote entity output stream.
         * @param {MessageHeader} request request header to create the response from.
         * @param {number} timeout read/write timeout in milliseconds.
         * @param {{result: function(boolean), timeout: function(), error: function(Error)}}
         *        callback the callback that will be used for the operation.
         * @return {function()} a function which if called will cancel the
         *         operation.
         * @throws MslException immediately if called after having been shut
         *         down. This exception is not delivered to the callback.
         */
        error: function error(ctx, msgCtx, err, out, request, timeout, callback) {
            if (this._shutdown)
                throw new MslException('MslControl is shutdown.');
            var service = new ErrorService(this._impl, ctx, msgCtx, err, out, request, timeout);
            setTimeout(function() { service.call(callback); }, 0);
            return CancellationFunction(service);
        },

        /**
         * <p>This method has two acceptable parameter lists.</p>
         *
         * <p>The first form accepts a remote entity URL and will send a
         * request to the remote entity at the provided URL. This form should
         * only be used by trusted network clients when initiating a new
         * request.</p>
         *
         * @param {MslContext} ctx MSL context.
         * @param {MessageContext} msgCtx message context.
         * @param {Url} remoteEntity remote entity URL.
         * @param {number} timeout connect, read/write, and renewal lock
         *        acquisition timeout in milliseconds.
         * @param {{result: function(MslChannel), timeout: function(), error: function(Error)}}
         *        callback the callback that will be used for the operation.
         * @return {function()} a function which if called will cancel the
         *         operation.
         * @throws MslInternalException if used in peer-to-peer mode.
         * @throws MslException immediately if called after having been shut
         *         down. This exception is not delivered to the callback.
         *
         * <p>The caller must close the returned message input stream and message
         * outut stream.</p>
         *
         * <hr>
         *
         * <p>The second form accepts an InputStream and OutputStream and will
         * send a request to the remote entity over the provided output stream
         * and receive a response over the provided input stream. This form
         * should only be used by peer-to-peer entities when initiating a new
         * request.</p>
         *
         * @param {MslContext} ctx MSL context.
         * @param {MessageContext} msgCtx message context.
         * @param {InputStream} input remote entity input stream.
         * @param {OutputStream} output remote entity output stream.
         * @param {number} timeout connect and read timeout in milliseconds.
         * @param {{result: function(MslChannel), timeout: function(), error: function(Error)}}
         *        callback the callback that will be used for the operation.
         * @return {function()} a function which if called will cancel the
         *         operation.
         * @throws MslInternalException if used in trusted network mode.
         * @throws MslException immediately if called after having been shut
         *         down. This exception is not delivered to the callback.
         *
         * <p>The caller must close the returned message input stream and message
         * outut stream. The remote entity input and output streams will not be
         * closed when the message input and output streams are closed, in case the
         * caller wishes to reuse them.</p>
         *
         * TODO once Java supports the WebSocket protocol we can remove this form
         * in favor of the one accepting a URL parameter. (Or is it the other way
         * around?)
         *
         * <hr>
         *
         * <p>In either case the remote entity should be using
         * {@link #receive(MslContext, MessageContext, InputStream, OutputStream, int)}
         * and
         * {@link #respond(MslContext, MessageContext, InputStream, OutputStream, MessageBuilder, int)}.</p>
         *
         * <p>The returned {@code Future} will return a {@code MslChannel}
         * containing the final {@code MessageOutputStream} that should be used to
         * send any additional application data not already sent via
         * {@link MessageContext#write(MessageOutputStream)} and the
         * {@code MessageInputStream} of the established MSL communication
         * channel. If an error message was received then the MSL channel's message
         * output stream will be {@code null}.</p>
         *
         * <p>The returned {@code Future} will return {@code null} if cancelled or
         * interrupted. The returned message may be an error message if the maximum
         * number of messages is hit without successfully sending the request and
         * receiving the response. The {@code Future} may throw an
         * {@code ExecutionException} whose cause is a {@code MslException} or
         * {@code IOException}.</p>
         */
        request: function request(ctx, msgCtx /* variable arguments */) {
            if (this._shutdown)
                throw new MslException('MslControl is shutdown.');

            var remoteEntity,
                input,
                output,
                timeout,
                callback;

            // Handle the first form.
            if (arguments.length == 5) {
                remoteEntity = arguments[2];
                input = null;
                output = null;
                timeout = arguments[3];
                callback = arguments[4];

                if (ctx.isPeerToPeer()) {
                    callback.error(new MslInternalException("This method cannot be used in peer-to-peer mode."));
                    return;
                }
            }

            // Handle the second form.
            else if (arguments.length == 6) {
                remoteEntity = null;
                input = arguments[2];
                output = arguments[3];
                timeout = arguments[4];
                callback = arguments[5];

                if (!ctx.isPeerToPeer()) {
                    callback.error(new MslInternalException("This method cannot be used in trusted network mode."));
                    return;
                }
            }

            // Malformed arguments are not explicitly handled, just as with any
            // other function.

            var service = new RequestService(this._impl, ctx, msgCtx, remoteEntity, input, output, null, 0, timeout);
            setTimeout(function() { service.call(callback); }, 0);
            return CancellationFunction(service);
        }
    });

    /**
     * Send an error response over the provided output stream.
     *
     * @param {ReceiveService|RespondService|ErrorService|RequestService} service the calling service.
     * @param {MslControlImpl} ctrl MSL control.
     * @param {MslContext} ctx MSL context.
     * @param {?MessageDebugContext} debugCtx message debug context. May be {@code null}.
     * @param {?MessageHeader} requestHeader message the error is being sent in response to. May
     *        be {@code null}.
     * @param {?string} recipient error response recipient. May be {@code null}.
     * @param {number} messageId error response message ID.
     * @param {MslError} err MSL error.
     * @param {string} userMessage user-consumable error message. May be
     *        {@code null}.
     * @param {OutputStream} output remote entity output stream.
     * @param {number} timeout send timeout in milliseconds.
     * @param {{result: function(boolean), timeout: function(), error: function(Error)}}
     *        callback the callback will receive true on success, be notified
     *        of timeout and any thrown exceptions.
     */
    function sendError(service, ctrl, ctx, debugCtx, requestHeader, recipient, messageId, error, userMessage, output, timeout, callback) {
        // Create error header.
        MessageBuilder$createErrorResponse(ctx, recipient, messageId, error, userMessage, {
            result: function(errorHeader) {
                if (debugCtx) debugCtx.sentHeader(errorHeader);
                
                // Determine encoder format.
                var encoder = ctx.getMslEncoderFactory();
                var capabilities = (requestHeader)
                    ? MessageCapabilities$intersection(ctx.getMessageCapabilities(), requestHeader.messageCapabilities)
                    : ctx.getMessageCapabilities();
                var formats = (capabilities) ? capabilities.encoderFormats : null;
                var format = encoder.getPreferredFormat(formats);
                
                // Send error response.
                ctrl._streamFactory.createOutputStream(ctx, output, errorHeader, null, format, timeout, {
                    result: function(response) {
                        service.setAbort(function() { response.abort(); });
                        response.close(timeout, {
                            result: function(success) {
                                InterruptibleExecutor(callback, function() {
                                    // If aborted throw an exception.
                                    if (!success)
                                        throw new MslInterruptedException('sendError aborted.');
                                    return success;
                                });
                            },
                            timeout: callback.timeout,
                            error: callback.error,
                        });
                    },
                    timeout: callback.timeout,
                    error: callback.error,
                });
            },
            error: callback.error,
        });
    }

    /**
     * <p>This service receives a request from a remote entity, and either
     * returns the received message or automatically generates a reply (and
     * returns null).</p>
     *
     * <p>This class will only be used by trusted-network servers and peer-to-
     * peer servers.</p>
     */
    ReceiveService = util.Class.create({
        /**
         * Create a new message receive service.
         *
         * @param {MslControlImpl} ctrl parent MSL control.
         * @param {MslContext} ctx MSL context.
         * @param {MessageContext} msgCtx message context.
         * @param {InputStream} input remote entity input stream.
         * @param {OutputStream} output remote entity output stream.
         * @param {number} timeout read/write and renewal lock acquisition
         *        timeout in milliseconds.
         */
        init: function init(ctrl, ctx, msgCtx, input, output, timeout) {
            // The properties.
            var props = {
                _ctrl: { value: ctrl, writable: false, enumerable: false, configurable: false },
                _ctx: { value: ctx, writable: false, enumerable: false, configurable: false },
                _msgCtx: { value: msgCtx, writable: false, enumerable: false, configurable: false },
                _input: { value: input, writable: false, enumerable: false, configurable: false },
                _output: { value: output, writable: false, enumerable: false, configurable: false },
                _timeout: { value: timeout, writable: false, enumerable: false, configurable: false },
                _aborted: { value: false, writable: true, enumerable: false, configurable: false },
                _abortFunc: { value: undefined, writable: true, enumerable: false, configurable: false }
            };
            Object.defineProperties(this, props);
        },

        /**
         * @return {boolean} true if the oepration has been aborted.
         */
        isAborted: function isAborted() {
            return this._aborted;
        },

        /**
         * Abort the operation. The service cannot be used after being aborted.
         */
        abort: function abort() {
            this._aborted = true;
            if (this._abortFunc)
                this._abortFunc.call(this);
        },

        /**
         * Set the abort function. This replaces any previous abort function.
         *
         * @param {?function()} func the abort function. Null to unset.
         */
        setAbort: function setAbort(func) {
            this._abortFunc = func;
        },

        /**
         * @param {{result: function(?MessageInputStream), timeout: function(), error: function(Error)}}
         *        callback the callback will be given the received message or
         *        {@code null} if cancelled, notified of timeout and any thrown
         *        exceptions.
         * @throws MslException if there was an error with the received message
         *         or an error creating an automatically generated response.
         * @throws MslErrorResponseException if there was an error sending an
         *         automatically generated error response.
         * @throws IOException if there was an error reading or writing a
         *         message.
         */
        call: function call(callback) {
            var self = this;

            // Read the incoming message.
            InterruptibleExecutor(callback, function() {
                this._ctrl.receive(this, this._ctx, this._msgCtx, this._input, null, this._timeout, {
                    result: function(request) { deliverMessage(request); },
                    timeout: function() { callback.timeout(); },
                    error: function(e) {
                        InterruptibleExecutor(callback, function() {
                            // If we were cancelled then return null.
                            if (cancelled(e)) return null;

                            // Try to send an error response.
                            var recipient, requestMessageId, mslError, userMessage, toThrow;
                            if (e instanceof MslException) {
                                var masterToken = e.masterToken;
                                var entityAuthData = e.entityAuthenticationData;
                                recipient = (masterToken) ? masterToken.identity : ((entityAuthData) ? entityAuthData.getIdentity() : null);
                                requestMessageId = e.messageId;
                                mslError = e.error;
                                userMessage = this._ctrl.messageRegistry.getUserMessage(mslError, null);
                                toThrow = e;
                            } else {
                                recipient = null;
                                requestMessageId = null;
                                mslError = MslError.INTERNAL_EXCEPTION;
                                userMessage = null;
                                toThrow = new MslInternalException("Error receiving the message header.", e);
                            }
                            sendError(this, this._ctrl, this._ctx, this._msgCtx.getDebugContext(), null, recipient, requestMessageId, mslError, userMessage, this._output, this._timeout, {
                                result: function(success) { callback.error(toThrow); },
                                timeout: function() { callback.timeout(); },
                                error: function(re) {
                                    InterruptibleExecutor(callback, function() {
                                        // If we were cancelled then return null.
                                        if (cancelled(re)) return null;

                                        throw new MslErrorResponseException("Error receiving the message header.", re, e);
                                    }, self);
                                }
                            });
                        }, self);
                    }
                });
            }, self);

            function deliverMessage(request) {
                InterruptibleExecutor(callback, function() {
                    // Return error headers to the caller.
                    var requestHeader = request.getMessageHeader();
                    if (!requestHeader)
                        return request;

                    // If the message payload is not a handshake message deliver it to the
                    // caller.
                    this.setAbort(function() { request.abort(); });
                    request.isHandshake(this._timeout, {
                       result: function(handshake) {
                           InterruptibleExecutor(callback, function() {
                               // If aborted return null.
                               if (handshake === undefined)
                                   return null;

                               // If not a handshake message deliver it to the
                               // caller.
                               if (!handshake)
                                   return request;

                               // Otherwise continue processing.
                               handshakeResponse(request);
                           }, self);
                       },
                       timeout: callback.timeout,
                       error: function(e) {
                           InterruptibleExecutor(callback, function() {
                               // If we were cancelled then return null.
                               if (cancelled(e)) return null;

<<<<<<< HEAD
                               // We couldn't read, but maybe we can write an error response.
                               var recipient = request.getIdentity();
                               var requestMessageId = requestHeader.messageId;
                               var mslError = MslError.INTERNAL_EXCEPTION;
                               var toThrow = new MslInternalException("Error peeking into the message payloads.");
                               sendError(this, this._ctrl, this._ctx, this._msgCtx.getDebugContext(), requestHeader, recipient, requestMessageId, mslError, null, this._output, this._timeout, {
=======
                               // Try to send an error response.
                               var recipient, requestMessageId, mslError, userMessage, toThrow;
                               if (e instanceof MslException) {
                                   var masterToken = e.masterToken;
                                   var entityAuthData = e.entityAuthenticationData;
                                   recipient = (masterToken) ? masterToken.identity : ((entityAuthData) ? entityAuthData.getIdentity() : null);
                                   requestMessageId = e.messageId;
                                   mslError = e.error;
                                   userMessage = this._ctrl.messageRegistry.getUserMessage(mslError, null);
                                   toThrow = e;
                               } else {
                                   recipient = request.getIdentity();
                                   requestMessageId = requestHeader.messageId;
                                   mslError = MslError.INTERNAL_EXCEPTION;
                                   userMessage = null;
                                   toThrow = new MslInternalException("Error peeking into the message payloads.", e);
                               }
                               sendError(this, this._ctrl, this._ctx, this._msgCtx.getDebugContext(), recipient, requestMessageId, mslError, userMessage, this._output, this._timeout, {
>>>>>>> eda907fd
                                   result: function(success) { callback.error(toThrow); },
                                   timeout: function() { callback.timeout(); },
                                   error: function(re) {
                                       InterruptibleExecutor(callback, function() {
                                           // If we were cancelled then return null.
                                           if (cancelled(re)) return null;

                                           throw new MslErrorResponseException("Error peeking into the message payloads.", re, e);
                                       }, self);
                                   }
                               });
                           }, self);
                       }
                    });
                }, self);
            }

            function handshakeResponse(request) {
                InterruptibleExecutor(callback, function() {
                    // Close the request. We're done with it.
                    request.close(this._timeout, {
                    	result: function() {},
                    	timeout: function() {},
                    	error: function() {}
                    });

                    // This is a handshake request so automatically return a response.
                    //
                    // In peer-to-peer mode this will acquire the local entity's
                    // master token read lock.
                    this._ctrl.buildResponse(this, this._ctx, this._msgCtx, request.getMessageHeader(), this._timeout, {
                        result: function(builderTokenTicket) {
                            InterruptibleExecutor(callback, function() {
                                var responseBuilder = builderTokenTicket.builder;
                                var tokenTicket = builderTokenTicket.tokenTicket;

                                // If we are in trusted services mode then no additional data is
                                // expected. Send the handshake response and return null. The next
                                // message from the remote entity can be retrieved by another call
                                // to receive.
                                var keyxMsgCtx = new KeyxResponseMessageContext(this._msgCtx);
                                if (!this._ctx.isPeerToPeer()) {
                                    sendHandshake(request, responseBuilder, keyxMsgCtx, tokenTicket);
                                    return;
                                }

                                // Since we are in peer-to-peer mode our response may contain key
                                // request data. Therefore we may receive another request after the
                                // remote entity's key exchange completes containing peer
                                // authentication tokens for the local entity.
                                //
                                // The master token lock acquired from buildResponse() will be
                                // released when the service executes.
                                //
                                // We have received one message.
                                var service = new RequestService(this._ctrl, this._ctx, keyxMsgCtx, null, this._input, this._output, builderTokenTicket, 1, this._timeout);
                                // Set the abort function to abort the new service before executing
                                // the service.
                                this.setAbort(function() { service.abort(); });
                                service.call({
                                    result: function(channel) {
                                        InterruptibleExecutor(callback, function() {
                                            // The MSL channel message output stream can be discarded since it
                                            // only contained a handshake response.
                                            if (channel)
                                                return channel.input;
                                            return null;
                                        });
                                    },
                                    timeout: callback.timeout,
                                    error: callback.error,
                                });
                            }, self);
                        },
                        timeout: callback.timeout,
                        error: function(e) {
                            InterruptibleExecutor(callback, function() {
                                // If we were cancelled then return null.
                                if (cancelled(e)) return null;

                                // Try to send an error response.
                                var requestHeader = request.getMessageHeader();
                                var recipient = request.getIdentity();
                                var requestMessageId, mslError, userMessage, toThrow;
                                if (e instanceof MslException) {
                                    requestMessageId = e.messageId;
                                    mslError = e.error;
                                    var caps = requestHeader.messageCapabilities;
                                    var languages = (caps) ? caps.languages : null;
                                    userMessage = this._ctrl.messageRegistry.getUserMessage(mslError, languages);
                                    toThrow = e;
                                } else {
                                    requestMessageId = requestHeader.messageId;
                                    mslError = MslError.INTERNAL_EXCEPTION;
                                    userMessage = null;
                                    toThrow = new MslInternalException("Error creating an automatic handshake response.", e);
                                }
                                sendError(this, this._ctrl, this._ctx, this._msgCtx.getDebugContext(), requestHeader, recipient, requestMessageId, mslError, userMessage, this._output, this._timeout, {
                                    result: function(success) { callback.error(toThrow); },
                                    timeout: function() { callback.timeout(); },
                                    error: function(re) {
                                        InterruptibleExecutor(callback, function() {
                                            // If we were cancelled then return null.
                                            if (cancelled(re)) return null;

                                            throw new MslErrorResponseException("Error creating an automatic handshake response.", re, e);
                                        }, self);
                                    }
                                });
                            }, self);
                        }
                    });
                }, self);
            }

            function sendHandshake(request, responseBuilder, keyxMsgCtx, tokenTicket) {
                InterruptibleExecutor(callback, function() {
                    responseBuilder.setRenewable(false);
                    this._ctrl.send(this._ctx, keyxMsgCtx, this._output, responseBuilder, false, this._timeout, {
                        result: function(sent) {
                            InterruptibleExecutor(callback, function() {
                                // Release the master token lock.
                                if (this._ctx.isPeerToPeer())
                                    this._ctrl.releaseMasterToken(this._ctx, tokenTicket);
                                return null;
                            }, self);
                        },
                        timeout: function() {
                            InterruptibleExecutor(callback, function() {
                                // Release the master token lock.
                                if (this._ctx.isPeerToPeer())
                                    this._ctrl.releaseMasterToken(this._ctx, tokenTicket);
                                callback.timeout();
                            }, self);
                        },
                        error: function(e) {
                            InterruptibleExecutor(callback, function() {
                                // Release the master token lock.
                                if (this._ctx.isPeerToPeer())
                                    this._ctrl.releaseMasterToken(this._ctx, tokenTicket);

                                // If we were cancelled then return null.
                                if (cancelled(e)) return null;

                                // Try to send an error response.
                                var requestHeader = request.getMessageHeader();
                                var recipient = request.getIdentity();
                                var requestMessageId, mslError, userMessage, toThrow;
                                if (e instanceof MslException) {
                                    requestMessageId = e.messageId;
                                    mslError = e.error;
                                    var caps = requestHeader.messageCapabilities;
                                    var languages = (caps) ? caps.languages : null;
                                    userMessage = this._ctrl.messageRegistry.getUserMessage(mslError, languages);
                                    toThrow = e;
                                } else if (e instanceof MslIoException) {
                                    requestMessageId = requestHeader.messageId;
                                    mslError = MslError.MSL_COMMS_FAILURE;
                                    userMessage = null;
                                    toThrow = e;
                                } else {
                                    requestMessageId = requestHeader.messageId;
                                    mslError = MslError.INTERNAL_EXCEPTION;
                                    userMessage = null;
                                    toThrow = new MslInternalException("Error sending an automatic handshake response.", e);
                                }
                                sendError(this, this._ctrl, this._ctx, this._msgCtx.getDebugContext(), requestHeader, recipient, requestMessageId, mslError, userMessage, this._output, this._timeout, {
                                    result: function(success) { callback.error(toThrow); },
                                    timeout: function() { callback.timeout(); },
                                    error: function(re) {
                                        InterruptibleExecutor(callback, function() {
                                            // If we were cancelled then return null.
                                            if (cancelled(re)) return null;

                                            throw new MslErrorResponseException("Error sending an automatic handshake response.", re, e);
                                        }, self);
                                    }
                                });
                            }, self);
                        }
                    });
                }, self);
            }
        }
    });

    /**
     * <p>This service sends a response to the remote entity.</p>
     *
     * <p>This class will only be used trusted network servers and peer-to-peer
     * servers.</p>
     */
    RespondService = util.Class.create({
        /**
         * Create a new message respond service.
         *
         * @param {MslControlImpl} ctrl parent MSL control.
         * @param {MslContext} ctx MSL context.
         * @param {MessageContext} msgCtx message context.
         * @param {InputStream} input remote entity input stream.
         * @param {OutputStream} output remote entity output stream.
         * @param {MessageInputStream} request request message input stream.
         * @param {number} timeout read/write and renewal lock acquisition
         *        timeout in milliseconds.
         */
        init: function init(ctrl, ctx, msgCtx, input, output, request, timeout) {
            // The properties.
            var props = {
                _ctrl: { value: ctrl, writable: false, enumerable: false, configurable: false },
                _ctx: { value: ctx, writable: false, enumerable: false, configurable: false },
                _msgCtx: { value: msgCtx, writable: false, enumerable: false, configurable: false },
                _input: { value: input, writable: false, enumerable: false, configurable: false },
                _output: { value: output, writable: false, enumerable: false, configurable: false },
                _request: { value: request, writable: false, enumerable: false, configurable: false },
                _timeout: { value: timeout, writable: false, enumerable: false, configurable: false },
                _aborted: { value: false, writable: true, enumerable: false, configurable: false },
                _abortFunc: { value: undefined, writable: true, enumerable: false, configurable: false }
            };
            Object.defineProperties(this, props);
        },

        /**
         * @return {boolean} true if the oepration has been aborted.
         */
        isAborted: function isAborted() {
            return this._aborted;
        },

        /**
         * Abort the operation. The service cannot be used after being aborted.
         */
        abort: function abort() {
            this._aborted = true;
            if (this._abortFunc)
                this._abortFunc.call(this);
        },

        /**
         * Set the abort function. This replaces any previous abort function.
         *
         * @param {?function()} func the abort function. Null to unset.
         */
        setAbort: function setAbort(func) {
            this._abortFunc = func;
        },

        /**
         * Send the response as a trusted network server.
         *
         * @param {{builder: MessageBuilder, tokenTicket: ?TokenTicket}}
         *        builderTokenTicket response message builder and master token /
         *        lock ticket.
         * @param {number} msgCount number of messages that have already been sent or
         *        received.
         * @param {{result: function(?MslChannel), timeout: function(), error: function(Error)}}
         *        callback the callback will receive the MSL channel if the
         *        response was sent or null if cancelled, interrupted, if the
         *        response could not be sent encrypted or integrity protected
         *        when required, a user could not be attached due to lack of
         *        a master token, or if the maximum message count is hit;
         *        notified of timeouts or any thrown exceptions.
         * @throws MslException if there was an error creating the response.
         * @throws MslErrorResponseException if there was an error sending an
         *         automatically generated error response.
         * @throws IOException if there was an error writing the message.
         */
        trustedNetworkExecute: function trustedNetworkExecute(builderTokenTicket, msgCount, callback) {
            var self = this;

            InterruptibleExecutor(callback, function() {
                try {
                    var builder = builderTokenTicket.builder;
                    var tokenTicket = builderTokenTicket.tokenTicket;
                    var debugCtx = this._msgCtx.getDebugContext();
                    var requestHeader = this._request.getMessageHeader();
                    
                    // Do nothing if we cannot send one more message.
                    if (msgCount + 1 > MslConstants$MAX_MESSAGES) {
                        // Release the master token lock.
                        this._ctrl.releaseMasterToken(this._ctx, tokenTicket);

                        return null;
                    }

                    // If the response must be encrypted or integrity protected but
                    // cannot then send an error requesting it. The client must re-
                    // initiate the transaction.
                    var securityRequired;
                    if (this._msgCtx.isIntegrityProtected() && !builder.willIntegrityProtectHeader())
                        securityRequired = MslError.RESPONSE_REQUIRES_INTEGRITY_PROTECTION;
                    else if (this._msgCtx.isEncrypted() && !builder.willEncryptPayloads())
                        securityRequired = MslError.RESPONSE_REQUIRES_ENCRYPTION;
                    else
                        securityRequired = null;
                    if (securityRequired) {
                        // Try to send an error response.
                        var recipient = getIdentity(this._request);
                        var requestMessageId = MessageBuilder$decrementMessageId(builder.getMessageId());
                        sendError(this, this._ctrl, this._ctx, debugCtx, requestHeader, recipient, requestMessageId, securityRequired, null, this._output, this._timeout, {
                            result: function(success) { callback.result(null); },
                            timeout: callback.timeout,
                            error: function(re) {
                                InterruptibleExecutor(callback, function() {
                                    // If we were cancelled then return null.
                                    if (cancelled(re)) return null;

                                    throw new MslErrorResponseException("Response requires encryption or integrity protection but cannot be protected: " + securityRequired, re, null);
                                }, self);
                            }
                        });

                        // Release the master token lock.
                        this._ctrl.releaseMasterToken(this._ctx, tokenTicket);

                        return;
                    }

                    // If the response wishes to attach a user ID token but there is no
                    // master token then send an error requesting the master token. The
                    // client must re-initiate the transaction.
                    if (this._msgCtx.getUser() && !builder.getMasterToken() && !builder.getKeyExchangeData()) {
                        // Try to send an error response.
                        var recipient = getIdentity(this._request);
                        var requestMessageId = MessageBuilder$decrementMessageId(builder.getMessageId());
                        sendError(this, this._ctrl, this._ctx, debugCtx, requestHeader, recipient, requestMessageId, MslError.RESPONSE_REQUIRES_MASTERTOKEN, null, this._output, this._timeout, {
                            result: function(success) { callback.result(null); },
                            timeout: callback.timeout,
                            error: function(re) {
                                InterruptibleExecutor(callback, function() {
                                    // If we were cancelled then return null.
                                    if (cancelled(re)) return null;

                                    throw new MslErrorResponseException("Response wishes to attach a user ID token but there is no master token.", re, null);
                                }, self);
                            }
                        });

                        // Release the master token lock.
                        this._ctrl.releaseMasterToken(this._ctx, tokenTicket);

                        return;
                    }

                    // Otherwise simply send the response.
                    builder.setRenewable(false);
                    this._ctrl.send(this._ctx, this._msgCtx, this._output, builder, false, this._timeout, {
                        result: function(result) {
                            InterruptibleExecutor(callback, function() {
                                // Release the master token lock.
                                this._ctrl.releaseMasterToken(this._ctx, tokenTicket);

                                return new MslChannel(this._request, result.request);
                            }, self);
                        },
                        timeout: function() {
                            InterruptibleExecutor(callback, function() {
                                // Release the master token lock.
                                this._ctrl.releaseMasterToken(this._ctx, tokenTicket);

                                callback.timeout();
                            }, self);
                        },
                        error: function(e) {
                            InterruptibleExecutor(callback, function() {
                                // Release the master token lock.
                                this._ctrl.releaseMasterToken(this._ctx, tokenTicket);

                                callback.error(e);
                            }, self);
                        }
                    });
                } catch (e) {
                    // Release the master token lock.
                    this._ctrl.releaseMasterToken(this._ctx, tokenTicket);

                    throw e;
                }
            }, self);
        },

        /**
         * Send the response as a peer-to-peer entity.
         *
         * @param {MessageContext} msgCtx message context.
         * @param {{builder: MessageBuilder, tokenTicket: ?TokenTicket}}
         *        builderTokenTicket response message builder and master token /
         *        lock ticket.
         * @param {number} msgCount number of messages sent or received so far.
         * @param {{result: function(boolean), timeout: function(), error: function(Error)}}
         *        callback the callback will receive a MSL channel if the
         *        response was sent or null if cancelled, interrupted, or if
         *        the response could not be sent encrypted or integrity
         *        protected when required, a user could not be attached due to
         *        lack of a master token, or if the maximum message count is
         *        hit; notified of timeout or any thrown exceptions.
         * @throws MslException if there was an error creating the response.
         * @throws MslErrorResponseException if there was an error sending an
         *         automatically generated error response.
         * @throws IOException if there was an error writing the message.
         * @throws InterruptedException if the thread is interrupted while
         *         trying to acquire the master token lock.
         */
        peerToPeerExecute: function peerToPeerExecute(msgCtx, builderTokenTicket, msgCount, callback) {
            var self = this;

            InterruptibleExecutor(callback, function() {
                var builder = builderTokenTicket.builder;
                var tokenTicket = builderTokenTicket.tokenTicket;
                var debugCtx = msgCtx.getDebugContext();
                var requestHeader = this._request.getMessageHeader();
                
                // Do nothing if we cannot send and receive two more messages.
                //
                // Make sure to release the master token lock.
                if (msgCount + 2 > MslConstants$MAX_MESSAGES) {
                    this._ctrl.releaseMasterToken(this._ctx, tokenTicket);
                    return null;
                }

                // If the response wishes to attach a user ID token but there is no
                // master token then send an error requesting the master token. The
                // client must re-initiate the transaction.
                if (msgCtx.getUser() != null && builder.getPeerMasterToken() == null && builder.getKeyExchangeData() == null) {
                    // Release the master token lock and try to send an error
                    // response.
                    this._ctrl.releaseMasterToken(this._ctx, tokenTicket);
                    var recipient = getIdentity(this._request);
                    var requestMessageId = MessageBuilder$decrementMessageId(builder.getMessageId());
                    sendError(this, this._ctrl, this._ctx, debugCtx, requestHeader, recipient, requestMessageId, MslError.RESPONSE_REQUIRES_MASTERTOKEN, null, this._output, this._timeout, {
                        result: function(success) { callback.result(null); },
                        timeout: callback.timeout,
                        error: function(e) {
                            InterruptibleExecutor(callback, function() {
                                // If we were cancelled then return null.
                                if (cancelled(e)) return null;

                                throw new MslErrorResponseException("Response wishes to attach a user ID token but there is no master token.", e, null);
                            }, self);
                        }
                    });
                    return;
                }

                // Send the response. A reply is not expected, but may be received.
                // This adds two to our message count.
                //
                // This will release the master token lock.
                this._ctrl.sendReceive(this._ctx, msgCtx, this._input, this._output, builderTokenTicket, false, false, this._timeout, {
                    result: function(result) {
                        InterruptibleExecutor(callback, function() {
                            var response = result.response;
                            msgCount += 2;

                            // If we did not receive a response then we're done. Return the
                            // original message input stream and the new message output stream.
                            if (!response)
                                return new MslChannel(this._request, result.request);

                            // If the response is an error see if we can handle the error and
                            // retry.
                            var responseHeader = response.getMessageHeader();
                            if (!responseHeader) {
                                prepareError(result);
                                return;
                            }

                            // If we performed a handshake then re-send the message over the
                            // same connection so this time the application can send its data.
                            if (result.handshake) {
                                prepareResend();
                                return;
                            }

                            // Otherwise we did send our application data (which may have been
                            // zero-length) so we do not need to re-send our message. Return
                            // the new message input stream and the new message output stream.
                            return new MslChannel(result.response, result.request);

                            function prepareResend() {
                                // Close the response as we are discarding it.
                                response.close(self._timeout, {
                                    result: function(success) {
                                        InterruptibleExecutor(callback, function() {
                                            // If we were cancelled then return null.
                                            if (!success)
                                                return null;
                                            resend();
                                        }, self);
                                    },
                                    timeout: function() {
                                        // We don't care about timeout.
                                        resend();
                                    },
                                    error: function(e) {
                                        InterruptibleExecutor(callback, function() {
                                            // If we were cancelled then return null.
                                            if (cancelled(e)) return null;
                                            // Otherwise we don't care about an exception on close.
                                            resend();
                                        }, self);
                                    }
                                });
                            }

                            function resend() {
                                InterruptibleExecutor(callback, function() {
                                    var resendMsgCtx = new ResendMessageContext(null, msgCtx);
                                    this._ctrl.buildResponse(this, this._ctx, resendMsgCtx, responseHeader, this._timeout, {
                                        result: function(builderTokenTicket) {
                                            InterruptibleExecutor(callback, function() {
                                                // The master token lock will be released by the recursive call
                                                // to peerToPeerExecute().
                                                this.peerToPeerExecute(resendMsgCtx, builderTokenTicket, msgCount, callback);
                                            }, self);
                                        },
                                        timeout: callback.timeout,
                                        error: callback.error,
                                    });
                                }, self);
                            }
                        }, self);
                    },
                    timeout: callback.timeout,
                    error: callback.error,
                });
            }, self);

            function prepareError(result) {
                InterruptibleExecutor(callback, function() {
                    // Close the response. We have everything we need.
                    var response = result.response;
                    response.close(this._timeout, {
                        result: function(success) {
                            InterruptibleExecutor(callback, function() {
                                // If we were cancelled then return null.
                                if (!success)
                                    return null;
                                handleError(result);
                            }, self);
                        },
                        timeout: function() {
                            // We don't care about timeout.
                            handleError(result);
                        },
                        error: function(e) {
                            InterruptibleExecutor(callback, function() {
                                // If we were cancelled then return null.
                                if (cancelled(e)) return null;
                                // Otherwise we don't care about an exception on close.
                                handleError(result);
                            }, self);
                        }
                    });
                }, self);
            }

            function handleError(result) {
                InterruptibleExecutor(callback, function() {
                    // Build the error response. This will acquire the master token
                    // lock.
                    var errorHeader = result.response.getErrorHeader();
                    this._ctrl.buildErrorResponse(this, this._ctx, msgCtx, result, errorHeader, {
                        result: function(errTokenTicket) {
                            InterruptibleExecutor(callback, function() {
                                // If there is no error response then return the error.
                                if (!errTokenTicket)
                                    return null;

                                var errMsg = errTokenTicket.errorResult;
                                var tokenTicket = errTokenTicket.tokenTicket;

                                // Send the error response. Recursively execute this because it
                                // may take multiple messages to succeed with sending the
                                // response.
                                //
                                // The master token lock will be released by the recursive call
                                // to peerToPeerExecute().
                                var builderTokenTicket = { builder: errMsg.builder, tokenTicket: tokenTicket };
                                var resendMsgCtx = errMsg.msgCtx;
                                this.peerToPeerExecute(resendMsgCtx, builderTokenTicket, msgCount, callback);
                            }, self);
                        }
                    });
                }, self);
            }
        },

        /**
         * @param {{result: function(boolean), timeout: function(), error: function(Error)}}
         *        callback the callback will receive a {@link MslChannel} on
         *        success or {@code null} if cancelled, interrupted, if an error
         *        response was received (peer-to-peer mode only), if the
         *        response could not be sent encrypted or integrity protected
         *        when required (trusted network-mode only), or if the maximum
         *        number of messages is hit;; notified of a timeout or any
         *        thrown exceptions.
         * @throws MslException if there was an error creating the response.
         * @throws MslErrorResponseException if there was an error sending an
         *         automatically generated error response.
         * @throws IOException if there was an error writing the message.
         */
        call: function call(callback) {
            var self = this;

            InterruptibleExecutor(callback, function() {
                var debugCtx = this._msgCtx.getDebugContext();
                var requestHeader = this._request.getMessageHeader();
                
                // In peer-to-peer mode this will acquire the local entity's
                // master token read lock.
                this._ctrl.buildResponse(this, this._ctx, this._msgCtx, requestHeader, this._timeout, {
                    result: function(builderTokenTicket) {
                        InterruptibleExecutor(callback, function() {
                            var builder = builderTokenTicket.builder;

                            // At most three messages would have been involved in the original
                            // receive.
                            //
                            // Send the response. This will release the master token lock.
                            if (!this._ctx.isPeerToPeer()) {
                                this.trustedNetworkExecute(builderTokenTicket, 3, {
                                    result: function(channel) {
                                        InterruptibleExecutor(callback, function() {
                                            // Clear any cached payloads.
                                            if (channel)
                                                channel.output.stopCaching();

                                            // Return the established channel.
                                            return channel;
                                        }, self);
                                    },
                                    timeout: callback.timeout,
                                    error: function(e) {
                                        InterruptibleExecutor(callback, function() {
                                            // If we were cancelled then return null.
                                            if (cancelled(e)) return null;

                                            // Maybe we can send an error response.
                                            var recipient = getIdentity(this._request);
                                            var requestMessageId = MessageBuilder$decrementMessageId(builder.getMessageId());
                                            var mslError, userMessage, toThrow;
                                            if (e instanceof MslException) {
                                                mslError = e.error;
                                                var caps = requestHeader.messageCapabilities;
                                                var languages = (caps) ? caps.languages : null;
                                                userMessage = this._ctrl.messageRegistry.getUserMessage(mslError, languages);
                                                toThrow = e;
                                            } else if (e instanceof MslIoException) {
                                                mslError = MslError.MSL_COMMS_FAILURE;
                                                userMessage = null;
                                                toThrow = e;
                                            } else {
                                                mslError = MslError.INTERNAL_EXCEPTION;
                                                userMessage = null;
                                                toThrow = new MslInternalException("Error sending the response.", e);
                                            }
                                            sendError(this, this._ctrl, this._ctx, debugCtx, requestHeader, recipient, requestMessageId, mslError, userMessage, this._output, this._timeout, {
                                                result: function(success) { callback.error(toThrow); },
                                                timeout: function() { callback.timeout(); },
                                                error: function(re) {
                                                    InterruptibleExecutor(callback, function() {
                                                        // If we were cancelled then return null.
                                                        if (cancelled(re)) return null;

                                                        throw new MslErrorResponseException("Error sending the response.", re, null);
                                                    }, self);
                                                }
                                            });
                                        }, self);
                                    }
                                });
                            } else {
                                this.peerToPeerExecute(this._msgCtx, builderTokenTicket, 3, {
                                    result: function(channel) {
                                        InterruptibleExecutor(callback, function() {
                                            // Clear any cached payloads.
                                            if (channel)
                                                channel.output.stopCaching();

                                            // Return the established channel.
                                            return channel;
                                        }, self);
                                    },
                                    timeout: callback.timeout,
                                    error: function(e) {
                                        InterruptibleExecutor(callback, function() {
                                            // If we were cancelled then return null.
                                            if (cancelled(e)) return null;

                                            // Maybe we can send an error response.
                                            var recipient = getIdentity(this._request);
                                            var requestMessageId = MessageBuilder$decrementMessageId(builder.getMessageId());
                                            var mslError, userMessage, toThrow;
                                            if (e instanceof MslException) {
                                                mslError = e.error;
                                                var caps = this._request.messageCapabilities;
                                                var languages = (caps) ? caps.languages : null;
                                                userMessage = this._ctrl.messageRegistry.getUserMessage(mslError, languages);
                                                toThrow = e;
                                            } else if (e instanceof MslIoException) {
                                                mslError = MslError.MSL_COMMS_FAILURE;
                                                userMessage = null;
                                                toThrow = e;
                                            } else {
                                                mslError = MslError.INTERNAL_EXCEPTION;
                                                userMessage = null;
                                                toThrow = new MslInternalException("Error sending the response.", e);
                                            }
                                            sendError(this, this._ctrl, this._ctx, debugCtx, messageHeader, recipient, requestMessageId, mslError, userMessage, this._output, this._timeout, {
                                                result: function(success) { callback.error(toThrow); },
                                                timeout: function() { callback.timeout(); },
                                                error: function(re) {
                                                    InterruptibleExecutor(callback, function() {
                                                        // If we were cancelled then return false.
                                                        if (cancelled(re)) return false;

                                                        throw new MslErrorResponseException("Error sending the response.", re, null);
                                                    }, self);
                                                }
                                            });
                                        }, self);
                                    }
                                });
                            }
                        }, self);
                    },
                    timeout: callback.timeout,
                    error: function(e) {
                        InterruptibleExecutor(callback, function() {
                            // If we were cancelled then return null.
                            if (cancelled(e)) return null;

                            // Try to send an error response.
                            var recipient = getIdentity(this._request);
                            var requestMessageId, mslError, userMessage, toThrow;
                            if (e instanceof MslException) {
                                requestMessageId = e.messageId;
                                mslError = e.error;
                                var caps = requestHeader.messageCapabilities;
                                var languages = (caps) ? caps.languages : null;
                                userMessage = this._ctrl.messageRegistry.getUserMessage(mslError, languages);
                                toThrow = e;
                            } else {
                                requestMessageId = null;
                                mslError = MslError.INTERNAL_EXCEPTION;
                                userMessage = null;
                                toThrow = new MslInternalException("Error building the response.", e);
                            }
                            sendError(this, this._ctrl, this._ctx, debugCtx, messageHeader, recipient, requestMessageId, mslError, userMessage, this._output, this._timeout, {
                                result: function(success) { callback.error(toThrow); },
                                timeout: callback.timeout,
                                error: function(re) {
                                    InterruptibleExecutor(callback, function() {
                                        // If we were cancelled then return null.
                                        if (cancelled(re)) return null;

                                        throw new MslErrorResponseException("Error building the response.", re, e);
                                    }, self);
                                }
                            });
                        }, self);
                    }
                });
            }, self);
        }
    });

    /**
     * <p>This service sends an error response to the remote entity.</p>
     *
     * <p>This class will only be used trusted network servers and peer-to-peer
     * entities.</p>
     */
    ErrorService = util.Class.create({
        /**
         * Create a new error service.
         *
         * @param {MslControlImpl} ctrl parent MSL control.
         * @param {MslContext} ctx MSL context.
         * @param {MessageContext} msgCtx message context.
         * @param {MslControl$ApplicationError} err the application error.
         * @param {OutputStream} out remote entity output stream.
         * @param {MessageHeader} request request message header.
         * @param {number} timeout read/write timeout in milliseconds.
         */
        init: function init(ctrl, ctx, msgCtx, err, out, request, timeout) {
            // The properties.
            var props = {
                _ctrl: { value: ctrl, writable: false, enumerable: false, configurable: false },
                _ctx: { value: ctx, writable: false, enumerable: false, configurable: false },
                _msgCtx: { value: msgCtx, writable: false, enumerable: false, configurable: false },
                _appError: { value: err, writable: false, enumerable: false, configurable: false },
                _output: { value: out, writable: false, enumerable: false, configurable: false },
                _request: { value: request, writable: false, enumerable: false, configurable: false },
                _timeout: { value: timeout, writable: false, enumerable: false, configurable: false },
                _aborted: { value: false, writable: true, enumerable: false, configurable: false },
                _abortFunc: { value: undefined, writable: true, enumerable: false, configurable: false }
            };
            Object.defineProperties(this, props);
        },

        /**
         * @return {boolean} true if the oepration has been aborted.
         */
        isAborted: function isAborted() {
            return this._aborted;
        },

        /**
         * Abort the operation. The service cannot be used after being aborted.
         */
        abort: function abort() {
            this._aborted = true;
            if (this._abortFunc)
                this._abortFunc.call(this);
        },

        /**
         * Set the abort function. This replaces any previous abort function.
         *
         * @param {?function()} func the abort function. Null to unset.
         */
        setAbort: function setAbort(func) {
            this._abortFunc = func;
        },

        /**
         * @param {{result: function(boolean), timeout: function(), error: function(Error)}}
         *        callback the callback will receive true on success or false
         *        if cancelled or interrupted and notified of a timeout or any
         *        thrown exceptions.
         * @throws MslException if there was an error creating the response.
         * @throws IOException if there was an error writing the message.
         */
        call: function call(callback) {
            var self = this;

            InterruptibleExecutor(callback, function() {
                // Identify the correct MSL error.
                var err;
                if (this._appError == MslControl$ApplicationError.ENTITY_REJECTED) {
                    err = (this._request.masterToken)
                        ? MslError.MASTERTOKEN_REJECTED_BY_APP
                        : MslError.ENTITY_REJECTED_BY_APP;
                } else if (this._appError == MslControl$ApplicationError.USER_REJECTED) {
                    err = (this._request.userIdToken)
                        ? MslError.USERIDTOKEN_REJECTED_BY_APP
                        : MslError.USER_REJECTED_BY_APP;
                } else {
                    throw new MslInternalException("Unhandled application error " + this._appError + ".");
                }

                // Build and send the error response.
                var caps = this._request.messageCapabilities;
                var languages = (caps) ? caps.languages : null;
                var userMessage = this._ctrl.messageRegistry.getUserMessage(err, languages);
                sendError(this, this._ctrl, this._ctx, this._msgCtx.getDebugContext(), this._request.messageId, err, userMessage, this._output, this._timeout, {
                    result: function(success) { callback.result(success); },
                    timeout: callback.timeout,
                    error: function(e) {
                        InterruptibleExecutor(callback, function() {
                            // If we were cancelled then return false.
                            if (cancelled(e)) return false;

                            if (e instanceof MslException) {
                                // We failed to return an error response. Deliver the exception
                                // to the application.
                                callback.error(e);
                            }

                            // An unexpected exception occurred.
                            throw new MslInternalException("Error building the error response.", e);
                        }, self);
                    }
                });
            }, self);
        },
    });

    /**
     * The null close handler is used to close output streams without caring if
     * the close operation is successful or not.
     *
     * TODO: Log failures/errors.
     */
    var NULL_CLOSE_HANDLER = {
        result: function() {},
        timeout: function() {},
        error: function() {}
    };

    /**
     * <p>This service sends a request to the remote entity and returns the
     * response.</p>
     *
     * <p>This class will only be used by trusted network clients, peer-to-peer
     * clients, and peer-to-peer servers.</p>
     */
    RequestService = util.Class.create({
        /**
         * Create a new message request service.
         *
         * @param {MslControlImpl} ctrl parent MSL control.
         * @param {MslContext} ctx MSL context.
         * @param {MessageContext} msgCtx message context.
         * @param {?Url} remoteEntity remote entity URL.
         * @param {?InputStream} input remote entity input stream.
         * @param {?OutputStream} output remote entity output stream.
         * @param {?{builder: MessageBuilder, tokenTicket: ?TokenTicket}} builderTokenTicket request message builder.
         * @param {number} msgCount number of messages that have already been
         *        sent or received.
         * @param {number} timeout connect, read/write, and renewal lock
         *        acquisition timeout in milliseconds.
         */
        init: function init(ctrl, ctx, msgCtx, remoteEntity, input, output, builderTokenTicket, msgCount, timeout) {
            var builder, tokenTicket;
            if (builderTokenTicket) {
                builder = builderTokenTicket.builder;
                tokenTicket = builderTokenTicket.tokenTicket;
            } else {
                builder = null;
                tokenTicket = null;
            }

            // The properties.
            var props = {
                _ctrl: { value: ctrl, writable: false, enumerable: false, configurable: false },
                _ctx: { value: ctx, writable: false, enumerable: false, configurable: false },
                _msgCtx: { value: msgCtx, writable: false, enumerable: false, configurable: false },
                _remoteEntity: { value: remoteEntity, writable: false, enumerable: false, configurable: false },
                _input: { value: input, writable: true, enumerable: false, configurable: false },
                _output: { value: output, writable: true, enumerable: false, configurable: false },
                _openedStreams: { value: false, writable: true, enumerable: false, configurable: false },
                _builder: { value: builder, writable: true, enumerable: false, configurable: false },
                _tokenTicket: { value: tokenTicket, writable: true, enumerable: false, configurable: false },
                _timeout: { value: timeout, writable: false, enumerable: false, configurable: false },
                _msgCount: { value: msgCount, writable: false, enumerable: false, configurable: false },
                _maxMessagesHit: { value: false, writable: true, enumerable: false, configurable: false },
                _aborted: { value: false, writable: true, enumerable: false, configurable: false },
                _abortFunc: { value: undefined, writable: true, enumerable: false, configurable: false }
            };
            Object.defineProperties(this, props);
        },

        /**
         * @return {boolean} true if the oepration has been aborted.
         */
        isAborted: function isAborted() {
            return this._aborted;
        },

        /**
         * Abort the operation. The service cannot be used after being aborted.
         */
        abort: function abort() {
            this._aborted = true;
            if (this._abortFunc)
                this._abortFunc.call(this);
        },

        /**
         * Set the abort function. This replaces any previous abort function.
         *
         * @param {?function()} func the abort function. Null to unset.
         */
        setAbort: function setAbort(func) {
            this._abortFunc = func;
        },

        /**
         * <p>Send the provided request and receive a response from the remote
         * entity. Any necessary handshake messages will be sent.</p>
         *
         * <p>If an error was received and cannot be handled the returned MSL
         * channel will have {@code null} for its message output stream.</p>
         *
         * @param {MessageContext} msgCtx message context.
         * @param {{builder: MessageBuilder, tokenTicket: ?TokenTicket}}
         *        builderTokenTicket request message builder and master token /
         *        lock ticket.
         * @param {number} timeout renewal lock acquisition timeout in milliseconds.
         * @param {number} msgCount number of messages sent or received so far.
         * @param {{result: function(MessageInputStream), timeout: function(), error: function(Error)}}
         *        callback the callback will be given the established MSL
         *        channel or {@code null} if cancelled or if the maximum message
         *        count is hit; notified of timeout or any thrown exceptions.
         * @throws MslException if there was an error creating or processing
         *         a message.
         * @throws IOException if there was an error reading or writing a
         *         message.
         * @throws InterruptedException if the thread is interrupted while
         *         trying to acquire a master token's read lock.
         */
        execute: function execute(msgCtx, builderTokenTicket, timeout, msgCount, callback) {
            var self = this;

            InterruptibleExecutor(callback, function() {
                // Do not do anything if cannot send and receive two more messages.
                //
                // Make sure to release the master token lock.
                if (msgCount + 2 > MslConstants$MAX_MESSAGES) {
                    var tokenTicket = builderTokenTicket.tokenTicket;
                    this._ctrl.releaseMasterToken(this._ctx, tokenTicket);
                    this._maxMessagesHit = true;
                    return null;
                }

                // Send the request and receive the response. This adds two to our
                // message count.
                //
                // This will release the master token lock.
                this._ctrl.sendReceive(this, this._ctx, msgCtx, this._input, this._output, builderTokenTicket, true, this._openedStreams, timeout, {
                    result: function(result) {
                        InterruptibleExecutor(callback, function() {
                            if (!result)
                                return null;
                            var response = result.response;
                            msgCount += 2;

                            // If the response is an error see if we can handle the error and
                            // retry.
                            var responseHeader = response.getMessageHeader();
                            if (!responseHeader) {
                                prepareError(result);
                            } else {
                                processResponse(result);
                            }
                        }, self);
                    },
                    timeout: function() { callback.timeout(); },
                    error: function(e) { callback.error(e); }
                });
            }, self);

            /**
             * Close the message output stream.
             *
             * @param {SendReceiveResult} result the send/receive result.
             * @param {function(boolean)} func a callback function that will
             *        receive true if the close was successful, timed out, or
             *        threw an I/O exception or false if cancelled or aborted.
             */
            function closeRequest(result, func) {
                var request = result.request;
                request.close(self._timeout, {
                    result: function(success) {
                        func.call(self, success);
                    },
                    timeout: function() {
                        // We don't care about timeout.
                        func.call(self, true);
                    },
                    error: function(e) {
                        // If we were cancelled then return false.
                        if (cancelled(e)) func.call(self, false);
                        // Otherwise we don't care about an I/O exception on close.
                        func.call(self, true);
                    }
                });
            }

            /**
             * Close the message output stream and message input stream.
             *
             * @param {SendReceiveResult} result the send/receive result.
             * @param {function(boolean)} func a callback function that will
             *        receive true if the close was successful, timed out, or
             *        threw an I/O exception or false if cancelled or aborted.
             */
            function closeRequestAndResponse(result, func) {
                // Close the request.
                closeRequest(result, function(success) {
                    // If cancelled or aborted return immediately.
                    if (!success) {
                        func.call(self, false);
                        return;
                    }

                    // Close the response.
                    var response = result.response;
                    response.close(self._timeout, {
                        result: function(success) {
                            func.call(self, success);
                        },
                        timeout: function() {
                            // We don't care about timeout.
                            func.call(self, true);
                        },
                        error: function(e) {
                            // If we were cancelled then return false.
                            if (cancelled(e)) func.call(self, false);
                            // Otherwise we don't care about an I/O exception on close.
                            func.call(self, true);
                        }
                    });
                });
            }

            function prepareError(result) {
                InterruptibleExecutor(callback, function() {
                    // Close the request and response. The response is an error and
                    // the request is not usable.
                    closeRequestAndResponse(result, function(success) {
                        // If cancelled then return null.
                        if (!success) callback.result(null);
                        // Otherwise continue.
                        else handleError(result);
                    });
                }, self);
            }

            function handleError(result) {
                InterruptibleExecutor(callback, function() {
                    // Build the error response. This will acquire the master token
                    // lock.
                    var response = result.response;
                    var errorHeader = response.getErrorHeader();
                    this._ctrl.buildErrorResponse(this, this._ctx, msgCtx, result, errorHeader, timeout, {
                        result: function(errTokenTicket) {
                            InterruptibleExecutor(callback, function() {
                                // If there is no error response then return the error.
                                if (!errTokenTicket)
                                    return new MslChannel(response, null);

                                var errMsg = errTokenTicket.errorResult;
                                var tokenTicket = errTokenTicket.tokenTicket;

                                // In trusted network mode send the response in a new request.
                                // In peer-to-peer mode reuse the connection.
                                var requestBuilder = errMsg.builder;
                                var builderTokenTicket = { builder: requestBuilder, tokenTicket: tokenTicket };
                                var resendMsgCtx = errMsg.msgCtx;
                                if (!this._ctx.isPeerToPeer()) {
                                    // The master token lock acquired from buildErrorResponse()
                                    // will be released when the service executes.
                                    var service = new RequestService(this._ctrl, this._ctx, resendMsgCtx, this._remoteEntity, null, null, builderTokenTicket, msgCount, this._timeout);
                                    // Set the abort function to abort the new service before executing
                                    // the service.
                                    this.setAbort(function() { service.abort(); });
                                    service.call({
                                        result: function(newChannel) {
                                            InterruptibleExecutor(callback, function() {
                                                this._maxMessagesHit = service._maxMessagesHit;
                                                processErrorResponse(result, newChannel);
                                            }, self);
                                        },
                                        timeout: callback.timeout,
                                        error: callback.error,
                                    });
                                } else {
                                    // Send the error response. Recursively execute this
                                    // because it may take multiple messages to succeed with
                                    // sending the request.
                                    //
                                    // The master token lock will be released by the recursive
                                    // call to execute().
                                    this.execute(resendMsgCtx, builderTokenTicket, this._timeout, msgCount, {
                                        result: function(newChannel) {
                                            InterruptibleExecutor(callback, function() {
                                                // Release the error message's master token read lock.
                                                this._ctrl.releaseMasterToken(this._ctx, tokenTicket);

                                                processErrorResponse(result, newChannel);
                                            }, self);
                                        },
                                        timeout: function() {
                                            InterruptibleExecutor(callback, function() {
                                                // Release the error message's master token read lock.
                                                this._ctrl.releaseMasterToken(this._ctx, tokenTicket);

                                                callback.timeout();
                                            }, self);
                                        },
                                        error: function(e) {
                                            InterruptibleExecutor(callback, function() {
                                                // Release the error message's master token read lock.
                                                this._ctrl.releaseMasterToken(this._ctx, tokenTicket);

                                                callback.error(e);
                                            }, self);
                                        }
                                    });
                                }
                            }, self);
                        },
                        timeout: function() { callback.timeout(); },
                        error: function(e) { callback.error(e); }
                    });
                }, self);

                function processErrorResponse(result, newChannel) {
                    InterruptibleExecutor(callback, function() {
                        // If the maximum message count was hit or if there is no new
                        // response then return the original error response.
                        if (this._maxMessagesHit || (newChannel && !newChannel.input))
                            return new MslChannel(result.response, null);

                        // Return the new channel, which may contain an error or be
                        // null if cancelled or interrupted.
                        return newChannel;
                    }, self);
                }
            }

            function processResponse(result) {
                InterruptibleExecutor(callback, function() {
                    var request = result.request;
                    var response = result.response;
                    var responseHeader = response.getMessageHeader();

                    // If we are in trusted network mode...
                    if (!this._ctx.isPeerToPeer()) {
                        // If we did not perform a handshake then we're done. Deliver
                        // the response.
                        if (!result.handshake)
                            return new MslChannel(response, request);

                        // We did perform a handshake and there is buffered application
                        // data. Re-send the message over a new connection.
                        //
                        // Close the request and response. The response will be
                        // discarded and we will be issuing a new request.
                        closeRequestAndResponse(result, function(success) {
                            InterruptibleExecutor(callback, function() {
                                // If unsuccessful then return null.
                                if (!success) return null;

                                // The master token lock acquired from buildResponse() will be
                                // released when the service executes.
                                var resendMsgCtx = new ResendMessageContext(null, msgCtx);
                                this._ctrl.buildResponse(this, this._ctx, msgCtx, responseHeader, timeout, {
                                    result: function(builderTokenTicket) {
                                        InterruptibleExecutor(callback, function() {
                                            var service = new RequestService(this._ctrl, this._ctx, resendMsgCtx, this._remoteEntity, null, null, builderTokenTicket, msgCount, this._timeout);
                                            // Set the abort function to abort the new service before executing
                                            // the service.
                                            this.setAbort(function() { service.abort(); });
                                            service.call(callback);
                                        }, self);
                                    },
                                    timeout: callback.timeout,
                                    error: callback.error,
                                });
                            }, self);
                        });
                        return;
                    }

                    // We are in peer-to-peer mode...
                    //
                    // If we did perform a handshake. Re-send the message over the same
                    // connection to allow the application to send its data. This may
                    // also return key response data.
                    if (result.handshake) {
                        // Close the request and response. The response will be
                        // discarded and we will be issuing a new request.
                        closeRequestAndResponse(result, function(success) {
                            InterruptibleExecutor(callback, function() {
                                // If cancelled then return null.
                                if (!success) return null;

                                // Now resend.
                                //
                                // The master token lock acquired from buildResponse() will be
                                // released by the recursive call to execute().
                                var resendMsgCtx = new ResendMessageContext(null, msgCtx);
                                this._ctrl.buildResponse(this, this._ctx, msgCtx, responseHeader, timeout, {
                                    result: function(builderTokenTicket) {
                                        this.execute(resendMsgCtx, builderTokenTicket, this._timeout, msgCount, callback);
                                    },
                                    timeout: callback.timeout,
                                    error: callback.error,
                                });
                            }, self);
                        });
                        return;
                    }

                    // Otherwise we did send our application data (which may have been
                    // zero-length) so we do not need to re-send our message.
                    //
                    // If the response contains key request data, or is renewable and
                    // contains a master token and user authentication data, then we
                    // need to return a response to perform key exchange and/or provide
                    // a user ID token.
                    var responseKeyxData = responseHeader.keyRequestData;
                    if (responseKeyxData.length > 0 ||
                        (responseHeader.isRenewable() && responseHeader.masterToken && responseHeader.userAuthenticationData))
                    {
                        // Build the response. This will acquire the master token lock.
                        var keyxMsgCtx = new KeyxResponseMessageContext(msgCtx);
                        this._ctrl.buildResponse(this, this._ctx, keyxMsgCtx, responseHeader, timeout, {
                            result: function(builderTokenTicket) {
                                InterruptibleExecutor(callback, function() {
                                    var keyxBuilder = builderTokenTicket.builder;
                                    var tokenTicket = builderTokenTicket.tokenTicket;

                                    // If the response is not a handshake message then we do not
                                    // expect a reply.
                                    response.isHandshake(this._timeout, {
                                        result: function(handshake) {
                                            InterruptibleExecutor(callback, function() {
                                                if (!handshake) {
                                                    // Close the request as we are issuing a new request.
                                                    closeRequest(result, function(success) {
                                                        InterruptibleExecutor(callback, function() {
                                                            // If cancelled return null.
                                                            if (!success) {
                                                                // Release the master token read lock.
                                                                this._ctrl.releaseMasterToken(this._ctx, tokenTicket);
                                                                return null;
                                                            }

                                                            // The remote entity is expecting a response. We need
                                                            // to send it even if this exceeds the maximum number of
                                                            // messages. We're guaranteed to stop sending more
                                                            // messages after this response.
                                                            //
                                                            // Return the original message input stream and the new
                                                            // message output stream to the caller.
                                                            keyxBuilder.setRenewable(false);
                                                            this._ctrl.send(this, this._ctx, keyxMsgCtx, this._output, keyxBuilder, this._timeout, {
                                                                result: function(newResult) {
                                                                    InterruptibleExecutor(callback, function() {
                                                                        // Release the master token read lock.
                                                                        this._ctrl.releaseMasterToken(this._ctx, tokenTicket);
                                                                        return new MslChannel(response, newResult.request);
                                                                    }, self);
                                                                },
                                                                timeout: callback.timeout,
                                                                error: callback.error,
                                                            });
                                                        }, self);
                                                    });
                                                }

                                                // Otherwise the remote entity may still have to send us the
                                                // application data in a reply.
                                                else {
                                                    // Close the request and response. The response will be
                                                    // discarded and we will be issuing a new request.
                                                    closeRequestAndResponse(result, function(success) {
                                                        InterruptibleExecutor(callback, function() {
                                                            // If cancelled return null.
                                                            if (!success) {
                                                                // Release the master token read lock.
                                                                this._ctrl.releaseMasterToken(this._ctx, tokenTicket);
                                                                return null;
                                                            }

                                                            self.execute(keyxMsgCtx, keyxBuilder, this._timeout, msgCount, {
                                                                result: function(newResponse) {
                                                                    InterruptibleExecutor(callback, function() {
                                                                        // Release the master token read lock.
                                                                        this._ctrl.releaseMasterToken(this._ctx, tokenTicket);
                                                                        return newResponse;
                                                                    }, self);
                                                                },
                                                                timeout: function() {
                                                                    InterruptibleExecutor(callback, function() {
                                                                        // Release the master token read lock.
                                                                        this._ctrl.releaseMasterToken(this._ctx, tokenTicket);
                                                                        callback.timeout();
                                                                    }, self);
                                                                },
                                                                error: function(e) {
                                                                    InterruptibleExecutor(callback, function() {
                                                                        // Release the master token read lock.
                                                                        this._ctrl.releaseMasterToken(this._ctx, tokenTicket);
                                                                        callback.error(e);
                                                                    }, self);
                                                                }
                                                            });
                                                        }, self);
                                                    });
                                                }
                                            }, self);
                                        },
                                        timeout: function() {
                                            InterruptibleExecutor(callback, function() {
                                                // Release the master token read lock.
                                                this._ctrl.releaseMasterToken(this._ctx, tokenTicket);
                                                callback.timeout();
                                            }, self);
                                        },
                                        error: function(e) {
                                            InterruptibleExecutor(callback, function() {
                                                // Release the master token read lock.
                                                this._ctrl.releaseMasterToken(this._ctx, tokenTicket);
                                                callback.error(e);
                                            }, self);
                                        }
                                    });
                                }, self);
                            },
                            timeout: callback.timeout,
                            error: callback.error,
                        });
                        return;
                    }

                    // Return the established MSL channel to the caller.
                    return new MslChannel(response, request);
                }, self);
            }
        },

        /**
         * @param {{result: function(MessageInputStream), timeout: function(), error: function(Error)}}
         *        callback the callback will be given the established MSL
         *        channel or {@code null} if cancelled or interrupted; notified
         *        of timeout or any thrown exceptions.
         * @throws MslException if there was an error creating or processing
         *         a message.
         * @throws IOException if there was an error reading or writing a
         *         message.
         */
        call: function call(callback) {
            var self = this;

            InterruptibleExecutor(callback, function() {
                // If we do not already have a connection then establish one.
                var lockTimeout = this._timeout;
                if (!this._input || !this._output) {
                    try {
                        // Set up the connection.
                        this._remoteEntity.setTimeout(this._timeout);

                        // Grab the input and output streams. Keep track of how
                        // much time this takes to subtract that from the lock
                        // timeout.
                        var start = Date.now();
                        var conn = this._remoteEntity.openConnection();
                        this._output = conn.output;
                        this._input = conn.input;
                        if (lockTimeout != -1) {
                           lockTimeout = this._timeout - (Date.now() - start);
                        }
                        this._openedStreams = true;
                    } catch (e) {
                        // If a message builder was provided then release the
                        // master token read lock.
                        if (this._builder)
                            this._ctrl.releaseMasterToken(this._ctx, this._tokenTicket);

                        // Close any open streams.
                        // We don't care about an I/O exception on close.
                        if (this._output) this._output.close(this._timeout, NULL_CLOSE_HANDLER);
                        if (this._input) this._input.close(this._timeout, NULL_CLOSE_HANDLER);

                        // If we were cancelled then return null.
                        if (cancelled(e)) return null;
                        throw e;
                    }
                }

                // If no builder was provided then build a new request. This will
                // acquire the master token lock.
                if (!this._builder) {
                    this._ctrl.buildRequest(this, this._ctx, this._msgCtx, this._timeout, {
                        result: function(builderTokenTicket) {
                            InterruptibleExecutor(callback, function() {
                                var builder = builderTokenTicket.builder;
                                var tokenTicket = builderTokenTicket.tokenTicket;
                                perform(builder, tokenTicket, lockTimeout);
                            }, self);
                        },
                        timeout: function() {
                            InterruptibleExecutor(callback, function() {
                                // Close the streams if we opened them.
                                // We don't care about an I/O exception on close.
                                if (this._openedStreams) {
                                    this._output.close(this._timeout, NULL_CLOSE_HANDLER);
                                    this._input.close(this._timeout, NULL_CLOSE_HANDLER);
                                }
                                callback.timeout();
                            }, self);
                        },
                        error: function(e) {
                            InterruptibleExecutor(callback, function() {
                                // Close the streams if we opened them.
                                // We don't care about an I/O exception on close.
                                if (this._openedStreams) {
                                    this._output.close(this._timeout, NULL_CLOSE_HANDLER);
                                    this._input.close(this._timeout, NULL_CLOSE_HANDLER);
                                }

                                // If we were cancelled then return null.
                                if (cancelled(e)) return null;

                                callback.error(e);
                            }, self);
                        }
                    });
                } else {
                    perform(this._builder, this._tokenTicket, lockTimeout);
                }
            }, self);

            function perform(builder, tokenTicket, lockTimeout) {
                InterruptibleExecutor(callback, function() {
                    // Execute. This will release the master token lock.
                    var builderTokenTicket = { builder: builder, tokenTicket: tokenTicket };
                    this.execute(this._msgCtx, builderTokenTicket, lockTimeout, this._msgCount, {
                        result: function(channel) {
                            InterruptibleExecutor(callback, function() {
                                // If the channel was established clear the cached payloads.
                                if (channel && channel.output)
                                    channel.output.stopCaching();

                                // Return the established channel.
                                return channel;
                            }, self);
                        },
                        timeout: function() {
                            InterruptibleExecutor(callback, function() {
                                // Close the streams if we opened them.
                                // We don't care about an I/O exception on close.
                                if (this._openedStreams) {
                                    this._output.close(lockTimeout, NULL_CLOSE_HANDLER);
                                    this._input.close(lockTimeout, NULL_CLOSE_HANDLER);
                                }
                                callback.timeout();
                            }, self);
                        },
                        error: function(e) {
                            InterruptibleExecutor(callback, function() {
                                // Close the streams if we opened them.
                                // We don't care about an I/O exception on close.
                                if (this._openedStreams) {
                                    this._output.close(lockTimeout, NULL_CLOSE_HANDLER);
                                    this._input.close(lockTimeout, NULL_CLOSE_HANDLER);
                                }

                                // If we were cancelled then return null.
                                if (cancelled(e)) return null;
                                callback.error(e);
                            }, self);
                        }
                    });
                }, self);
            }
        }
    });
})();<|MERGE_RESOLUTION|>--- conflicted
+++ resolved
@@ -2931,15 +2931,7 @@
                                // If we were cancelled then return null.
                                if (cancelled(e)) return null;
 
-<<<<<<< HEAD
                                // We couldn't read, but maybe we can write an error response.
-                               var recipient = request.getIdentity();
-                               var requestMessageId = requestHeader.messageId;
-                               var mslError = MslError.INTERNAL_EXCEPTION;
-                               var toThrow = new MslInternalException("Error peeking into the message payloads.");
-                               sendError(this, this._ctrl, this._ctx, this._msgCtx.getDebugContext(), requestHeader, recipient, requestMessageId, mslError, null, this._output, this._timeout, {
-=======
-                               // Try to send an error response.
                                var recipient, requestMessageId, mslError, userMessage, toThrow;
                                if (e instanceof MslException) {
                                    var masterToken = e.masterToken;
@@ -2957,7 +2949,6 @@
                                    toThrow = new MslInternalException("Error peeking into the message payloads.", e);
                                }
                                sendError(this, this._ctrl, this._ctx, this._msgCtx.getDebugContext(), recipient, requestMessageId, mslError, userMessage, this._output, this._timeout, {
->>>>>>> eda907fd
                                    result: function(success) { callback.error(toThrow); },
                                    timeout: function() { callback.timeout(); },
                                    error: function(re) {
