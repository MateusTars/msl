/**
 * Copyright (c) 2012-2017 Netflix, Inc.  All rights reserved.
 *
 * Licensed under the Apache License, Version 2.0 (the "License");
 * you may not use this file except in compliance with the License.
 * You may obtain a copy of the License at
 *
 *    http://www.apache.org/licenses/LICENSE-2.0
 *
 * Unless required by applicable law or agreed to in writing, software
 * distributed under the License is distributed on an "AS IS" BASIS,
 * WITHOUT WARRANTIES OR CONDITIONS OF ANY KIND, either express or implied.
 * See the License for the specific language governing permissions and
 * limitations under the License.
 */

/**
 * Email/password-based user authentication factory.
 *
 * @author Wesley Miaw <wmiaw@netflix.com>
 */
<<<<<<< HEAD
var EmailPasswordAuthenticationFactory = UserAuthenticationFactory.extend({
    /**
     * Construct a new email/password-based user authentication factory.
     *
     * @param {EmailPasswordStore} store email/password store.
     * @param {AuthenticationUtils} authutils authentication utilities.
     */
    init: function init(store, authutils) {
        init.base.call(this, UserAuthenticationScheme.EMAIL_PASSWORD);

        // The properties.
        var props = {
            _store: { value: store, writable: false, enumerable: false, configurable: false },
            _authutils: { value: authutils, writable: false, enumerable: false, configurable: false },
        };
        Object.defineProperties(this, props);
    },

    /** @inheritDoc */
    createData: function createData(ctx, masterToken, userAuthMo, callback) {
        AsyncExecutor(callback, function() {
            return EmailPasswordAuthenticationData$parse(userAuthMo);
        });
    },

    /** @inheritDoc */
    authenticate: function authenticate(ctx, identity, data, userIdToken) {
        // Make sure we have the right kind of user authentication data.
        if (!(data instanceof EmailPasswordAuthenticationData))
            throw new MslInternalException("Incorrect authentication data type " + data + ".");
        var epad = data;

        // Verify the scheme is permitted.
        if(!this._authutils.isSchemePermitted(identity, this.scheme))
            throw new MslUserAuthException(MslError.USERAUTH_ENTITY_INCORRECT_DATA, "Authentication scheme " + this.scheme + " not permitted for entity " + identity + ".").setUserAuthenticationData(data);

        // Extract and check email and password values.
        var email = epad.email;
        var password = epad.password;
        if (!email || email.trim().length == 0 ||
            !password || password.trim().length == 0)
        {
            throw new MslUserAuthException(MslError.EMAILPASSWORD_BLANK).setUserAuthenticationData(epad); 
       }

        // Authenticate the user.
        var user = this._store.isUser(email, password);
        if (user == null)
            throw new MslUserAuthException(MslError.EMAILPASSWORD_INCORRECT).setUserAuthenticationData(epad);

        // Verify the scheme is still permitted.
        if (!this._authutils.isSchemePermitted(identity, user, this.scheme))
            throw new MslUserAuthException(MslError.USERAUTH_ENTITYUSER_INCORRECT_DATA, "Authentication scheme " + this.scheme + " not permitted for entity " + identity + ".").setUserAuthenticationData(epad);

        // If a user ID token was provided validate the user identities.
        if (userIdToken) {
            var uitUser = userIdToken.user;
            if (!user.equals(uitUser))
                throw new MslUserAuthException(MslError.USERIDTOKEN_USERAUTH_DATA_MISMATCH, "uad user " + user + "; uit user " + uitUser).setUserAuthenticationData(epad);
        }

        // Return the user.
        return user;
    },
});
=======
(function(require, module) {
	"use strict";
	
	const UserAuthenticationFactory = require('../userauth/UserAuthenticationFactory.js');
	const UserAuthenticationScheme = require('../userauth/UserAuthenticationScheme.js');
	const AsyncExecutor = require('../util/AsyncExecutor.js');
	const EmailPasswordAuthenticationData = require('../userauth/EmailPasswordAuthenticationData.js');
	const MslInternalException = require('../MslInternalException.js');
	const MslUserAuthException = require('../MslUserAuthException.js');
	const MslError = require('../MslError.js');
	
	var EmailPasswordAuthenticationFactory = module.exports = UserAuthenticationFactory.extend({
	    /**
	     * Construct a new email/password-based user authentication factory.
	     *
	     * @param {EmailPasswordStore} store email/password store.
	     * @param {AuthenticationUtils} authutils authentication utilities.
	     */
	    init: function init(store, authutils) {
	        init.base.call(this, UserAuthenticationScheme.EMAIL_PASSWORD);
	
	        // The properties.
	        var props = {
	            _store: { value: store, writable: false, enumerable: false, configurable: false },
	            _authutils: { value: authutils, writable: false, enumerable: false, configurable: false },
	        };
	        Object.defineProperties(this, props);
	    },
	
	    /** @inheritDoc */
	    createData: function createData(ctx, masterToken, userAuthMo, callback) {
	        AsyncExecutor(callback, function() {
	            return EmailPasswordAuthenticationData.parse(userAuthMo);
	        });
	    },
	
	    /** @inheritDoc */
	    authenticate: function authenticate(ctx, identity, data, userIdToken) {
	        // Make sure we have the right kind of user authentication data.
	        if (!(data instanceof EmailPasswordAuthenticationData))
	            throw new MslInternalException("Incorrect authentication data type " + data + ".");
	        var epad = data;
	
	        // Verify the scheme is permitted.
	        if(!this._authutils.isSchemePermitted(identity, this.scheme))
	            throw new MslUserAuthException(MslError.USERAUTH_ENTITY_INCORRECT_DATA, "Authentication scheme " + this.scheme + " not permitted for entity " + identity + ".").setUserAuthenticationData(data);
	
	        // Extract and check email and password values.
	        var email = epad.email;
	        var password = epad.password;
	        if (!email || email.trim().length == 0 ||
	            !password || password.trim().length == 0)
	        {
	            throw new MslUserAuthException(MslError.EMAILPASSWORD_BLANK).setUserAuthenticationData(epad); 
	       }
	
	        // Authenticate the user.
	        var user = this._store.isUser(email, password);
	        if (user == null)
	            throw new MslUserAuthException(MslError.EMAILPASSWORD_INCORRECT).setUserAuthenticationData(epad);
	
	        // Verify the scheme is still permitted.
	        if (!this._authutils.isSchemePermitted(identity, user, this.scheme))
	            throw new MslUserAuthException(MslError.USERAUTH_ENTITYUSER_INCORRECT_DATA, "Authentication scheme " + this.scheme + " not permitted for entity " + identity + ".").setUserAuthenticationData(data);
	
	        // If a user ID token was provided validate the user identities.
	        if (userIdToken) {
	            var uitUser = userIdToken.user;
	            if (!user.equals(uitUser))
	                throw new MslUserAuthException(MslError.USERIDTOKEN_USERAUTH_DATA_MISMATCH, "uad user " + user + "; uit user " + uitUser).setUserAuthenticationData(epad);
	        }
	
	        // Return the user.
	        return user;
	    },
	});
})(require, (typeof module !== 'undefined') ? module : mkmodule('EmailPasswordAuthenticationFactory'));
>>>>>>> c2ea2b4a
<|MERGE_RESOLUTION|>--- conflicted
+++ resolved
@@ -19,73 +19,6 @@
  *
  * @author Wesley Miaw <wmiaw@netflix.com>
  */
-<<<<<<< HEAD
-var EmailPasswordAuthenticationFactory = UserAuthenticationFactory.extend({
-    /**
-     * Construct a new email/password-based user authentication factory.
-     *
-     * @param {EmailPasswordStore} store email/password store.
-     * @param {AuthenticationUtils} authutils authentication utilities.
-     */
-    init: function init(store, authutils) {
-        init.base.call(this, UserAuthenticationScheme.EMAIL_PASSWORD);
-
-        // The properties.
-        var props = {
-            _store: { value: store, writable: false, enumerable: false, configurable: false },
-            _authutils: { value: authutils, writable: false, enumerable: false, configurable: false },
-        };
-        Object.defineProperties(this, props);
-    },
-
-    /** @inheritDoc */
-    createData: function createData(ctx, masterToken, userAuthMo, callback) {
-        AsyncExecutor(callback, function() {
-            return EmailPasswordAuthenticationData$parse(userAuthMo);
-        });
-    },
-
-    /** @inheritDoc */
-    authenticate: function authenticate(ctx, identity, data, userIdToken) {
-        // Make sure we have the right kind of user authentication data.
-        if (!(data instanceof EmailPasswordAuthenticationData))
-            throw new MslInternalException("Incorrect authentication data type " + data + ".");
-        var epad = data;
-
-        // Verify the scheme is permitted.
-        if(!this._authutils.isSchemePermitted(identity, this.scheme))
-            throw new MslUserAuthException(MslError.USERAUTH_ENTITY_INCORRECT_DATA, "Authentication scheme " + this.scheme + " not permitted for entity " + identity + ".").setUserAuthenticationData(data);
-
-        // Extract and check email and password values.
-        var email = epad.email;
-        var password = epad.password;
-        if (!email || email.trim().length == 0 ||
-            !password || password.trim().length == 0)
-        {
-            throw new MslUserAuthException(MslError.EMAILPASSWORD_BLANK).setUserAuthenticationData(epad); 
-       }
-
-        // Authenticate the user.
-        var user = this._store.isUser(email, password);
-        if (user == null)
-            throw new MslUserAuthException(MslError.EMAILPASSWORD_INCORRECT).setUserAuthenticationData(epad);
-
-        // Verify the scheme is still permitted.
-        if (!this._authutils.isSchemePermitted(identity, user, this.scheme))
-            throw new MslUserAuthException(MslError.USERAUTH_ENTITYUSER_INCORRECT_DATA, "Authentication scheme " + this.scheme + " not permitted for entity " + identity + ".").setUserAuthenticationData(epad);
-
-        // If a user ID token was provided validate the user identities.
-        if (userIdToken) {
-            var uitUser = userIdToken.user;
-            if (!user.equals(uitUser))
-                throw new MslUserAuthException(MslError.USERIDTOKEN_USERAUTH_DATA_MISMATCH, "uad user " + user + "; uit user " + uitUser).setUserAuthenticationData(epad);
-        }
-
-        // Return the user.
-        return user;
-    },
-});
-=======
 (function(require, module) {
 	"use strict";
 	
@@ -162,5 +95,4 @@
 	        return user;
 	    },
 	});
-})(require, (typeof module !== 'undefined') ? module : mkmodule('EmailPasswordAuthenticationFactory'));
->>>>>>> c2ea2b4a
+})(require, (typeof module !== 'undefined') ? module : mkmodule('EmailPasswordAuthenticationFactory'));