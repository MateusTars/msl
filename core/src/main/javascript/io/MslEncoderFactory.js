--- conflicted
+++ resolved
@@ -26,35 +26,20 @@
  * @author Wesley Miaw <wmiaw@netflix.com>
  */
 (function(require, module) {
-<<<<<<< HEAD
-	"use strict";
-	
-	var Base64 = require('../util/Base64.js');
-	var MslObject = require('../io/MslObject.js');
-	var MslArray = require('../io/MslArray.js');
-	var Class = require('../util/Class.js');
-	var MslEncoderFormat = require('../io/MslEncoderFormat.js');
-	var AsyncExecutor = require('../util/AsyncExecutor.js');
-	var MslEncoderException = require('../io/MslEncoderException.js');
-	var JsonMslTokenizer = require('../io/JsonMslTokenizer.js');
-	var JsonMslObject = require('../io/JsonMslObject.js');
-	var JsonMslArray = require('../io/JsonMslArray.js');
-	var BufferedInputStream = require('../io/BufferedInputStream.js');
-=======
     "use strict";
-    
-    const Base64 = require('../util/Base64.js');
-    const MslObject = require('../io/MslObject.js');
-    const MslArray = require('../io/MslArray.js');
-    const Class = require('../util/Class.js');
-    const MslEncoderFormat = require('../io/MslEncoderFormat.js');
-    const AsyncExecutor = require('../util/AsyncExecutor.js');
-    const MslEncoderException = require('../io/MslEncoderException.js');
-    const JsonMslTokenizer = require('../io/JsonMslTokenizer.js');
-    const JsonMslObject = require('../io/JsonMslObject.js');
-    const JsonMslArray = require('../io/JsonMslArray.js');
->>>>>>> 4a7b0d31
-    
+
+    var Base64 = require('../util/Base64.js');
+    var MslObject = require('../io/MslObject.js');
+    var MslArray = require('../io/MslArray.js');
+    var Class = require('../util/Class.js');
+    var MslEncoderFormat = require('../io/MslEncoderFormat.js');
+    var AsyncExecutor = require('../util/AsyncExecutor.js');
+    var MslEncoderException = require('../io/MslEncoderException.js');
+    var JsonMslTokenizer = require('../io/JsonMslTokenizer.js');
+    var JsonMslObject = require('../io/JsonMslObject.js');
+    var JsonMslArray = require('../io/JsonMslArray.js');
+    var BufferedInputStream = require('../io/BufferedInputStream.js');
+
     /**
      * Escape a string to be output as a single line of text.
      * 
