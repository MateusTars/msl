--- conflicted
+++ resolved
@@ -71,11 +71,8 @@
         "**/MslMessageException.java",
         "**/MslObject.java",
         "**/MslStore.java",
-<<<<<<< HEAD
         "**/MslTokenizer.java",
-=======
         "**/MslUser.java",
->>>>>>> 9b897bdb
         "**/MslUserAuthException.java",
         "**/MslUserIdTokenException.java",
         "**/ServiceToken.java",
